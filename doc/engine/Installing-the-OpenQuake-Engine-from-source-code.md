--- conflicted
+++ resolved
@@ -57,15 +57,6 @@
 sudo -u postgres ./bin/oq_create_db --db-name=openquake2
 ```
 
-<<<<<<< HEAD
-Finally upgrade the DB.
-
-```bash
-./bin/oq engine --upgrade-db
-```
-
-=======
->>>>>>> 3dc83099
 ## Hazardlib speedups
 
 To build the Hazardlib speedups see: https://github.com/gem/oq-hazardlib/wiki/Installing-C-extensions-from-git-repository
