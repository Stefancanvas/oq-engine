# -*- coding: utf-8 -*-
# vim: tabstop=4 shiftwidth=4 softtabstop=4

"""
This is our basic test running framework.

Usage Examples:

    # to run all the tests
    python run_tests.py

    # to run a specific test suite imported here
    python run_tests.py ExampleTestCase

    # to run a specific test imported here
    python run_tests.py ExampleTestCase.testBasic

"""

import sys
import unittest

from opengem import logs
from opengem import flags
FLAGS = flags.FLAGS

flags.DEFINE_boolean('speed_tests', False, "Run performance tests?")

if __name__ == '__main__':
    sys.argv = FLAGS(sys.argv)  
    sys.path.append("tests")
    logs.init_logs()
    
<<<<<<< HEAD
    from tests.converter_unittest import *
    from tests.example_unittest import *
    from tests.flags_unittest import *
    from tests.geo_unittest import *
    from tests.hazard_nrml_unittest import *
    from tests.jobber_unittest import *
    from tests.loss_output_unittest import *
    from tests.output_unittest import *
    from tests.parser_exposure_portfolio_unittest import *
    from tests.parser_hazard_curve_unittest import *
    from tests.parser_vulnerability_model_unittest import *
    from tests.producer_unittest import *
    from tests.risk_tests import *
    from tests.schema_unittest import *
    from tests.classical_psha_based_unittest import *
    from tests.memcached_unittest import *
    from tests.shapes_unittest import *
    
    if FLAGS.speed_tests:
        from tests.xml_speedtests import *
    
    unittest.main()
=======
    try:
        import nose
        args = ['nosetests']
        if (FLAGS.debug == "debug"):
            pass
        else:
            args.append("--logging-clear-handlers")

        if FLAGS.speed_tests:
            print "Running speed tests with %s" % args
            nose.run(defaultTest='tests.xml_speedtests', argv=args)
        else:
            nose.run(defaultTest='tests', argv=args)

    except ImportError, _e:
        print "Couldn't find nose, using something else"
        unittest.main()
>>>>>>> ee4318aa
<|MERGE_RESOLUTION|>--- conflicted
+++ resolved
@@ -31,30 +31,6 @@
     sys.path.append("tests")
     logs.init_logs()
     
-<<<<<<< HEAD
-    from tests.converter_unittest import *
-    from tests.example_unittest import *
-    from tests.flags_unittest import *
-    from tests.geo_unittest import *
-    from tests.hazard_nrml_unittest import *
-    from tests.jobber_unittest import *
-    from tests.loss_output_unittest import *
-    from tests.output_unittest import *
-    from tests.parser_exposure_portfolio_unittest import *
-    from tests.parser_hazard_curve_unittest import *
-    from tests.parser_vulnerability_model_unittest import *
-    from tests.producer_unittest import *
-    from tests.risk_tests import *
-    from tests.schema_unittest import *
-    from tests.classical_psha_based_unittest import *
-    from tests.memcached_unittest import *
-    from tests.shapes_unittest import *
-    
-    if FLAGS.speed_tests:
-        from tests.xml_speedtests import *
-    
-    unittest.main()
-=======
     try:
         import nose
         args = ['nosetests']
@@ -72,4 +48,3 @@
     except ImportError, _e:
         print "Couldn't find nose, using something else"
         unittest.main()
->>>>>>> ee4318aa
