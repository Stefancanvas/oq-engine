# -*- coding: utf-8 -*-

import json
import logging
import os
import time
import unittest
import numpy

from lxml import etree

from openquake import hazard
from openquake import job
from openquake import kvs
from openquake import logs
from openquake import shapes
from openquake import test
from openquake import xml

from openquake.job import mixins
from openquake.kvs import tokens
from openquake.hazard import tasks
from openquake.hazard import classical_psha
from openquake.hazard import opensha # pylint ignore, needed for register
import openquake.hazard.job

from tests.kvs_unittest import ONE_CURVE_MODEL

LOG = logs.LOG

MEAN_GROUND_INTENSITY='{"site":"+35.0000 +35.0000", "intensity": 1.9249e+00, \
                        "site":"+35.0500 +35.0000", "intensity": 1.9623e+00, \
                        "site":"+35.1000 +35.0000", "intensity": 2.0320e+00, \
                        "site":"+35.1500 +35.0000", "intensity": 2.0594e+00}'

TASK_JOBID_SIMPLE = ["JOB1", "JOB2", "JOB3", "JOB4"]
TEST_JOB_FILE = test.smoketest_file('simplecase/config.gem')

TEST_SOURCE_MODEL = ""
with open(test.smoketest_file('simplecase/expected_source_model.json'), 'r') as f:
    TEST_SOURCE_MODEL = f.read()

TEST_GMPE_MODEL = ""
with open(test.smoketest_file('simplecase/expected_gmpe_model.json'), 'r') as f:
    TEST_GMPE_MODEL = f.read()

NRML_SCHEMA_PATH = os.path.join(test.SCHEMA_DIR, xml.NRML_SCHEMA_FILE)
NRML_SCHEMA_PATH_OLD = os.path.join(test.SCHEMA_DIR, xml.NRML_SCHEMA_FILE_OLD)

def generate_job():
    jobobj = job.Job.from_file(TEST_JOB_FILE)
    return jobobj.id

# TODO(JMC): THIS IS REALLY BITROTTED, DOES NOT REPRESENT CURRENT GOLDEN PATH

class HazardEngineTestCase(unittest.TestCase):
    """The Hazard Engine is a JPype-based wrapper around OpenSHA-lite.
    Most data returned from the engine is via the KVS."""
    
    def setUp(self):
        self.generated_files = []
        self.kvs_client = kvs.get_client(binary=False)

    def tearDown(self):
        for cfg in self.generated_files:
            try:
                os.remove(cfg)
            except OSError, e:
                pass

    def test_hazard_engine_jobber_runs(self):
<<<<<<< HEAD
        """Construction of LogicTreeProcessor in Java should not throw
        errors, and should have params loaded from KVS."""
=======

        """Construction of CommandLineCalculator in Java should not throw
        errors, and should have params loaded from kvs."""

>>>>>>> 2e6d3989
        hazengine = job.Job.from_file(TEST_JOB_FILE)
        self.generated_files.append(hazengine.super_config_path)
        with mixins.Mixin(hazengine, openquake.hazard.job.HazJobMixin, key="hazard"):
            hc = hazengine.execute()
            
            source_model_key = kvs.generate_product_key(hazengine.id, 
                                kvs.tokens.SOURCE_MODEL_TOKEN)
            source_model = self.kvs_client.get(source_model_key)
            # We have the random seed in the config, so this is guaranteed
            # TODO(JMC): Add this back in
            # self.assertEqual(source_model, TEST_SOURCE_MODEL)
            
            gmpe_key = kvs.generate_product_key(hazengine.id, 
                                kvs.tokens.GMPE_TOKEN)
            gmpe_model = self.kvs_client.get(gmpe_key)
            # TODO(JMC): Add this back in
            # self.assertEqual(gmpe_model, TEST_GMPE_MODEL)
    
    def test_generate_hazard_curves_using_classical_psha(self): 
        
        def verify_order_of_haz_curve_keys(hazengine, result_keys):
            """ The classical PSHA execute() returns a list of keys 
            for the curves stored to the KVS. We need to make sure
            the order is correct. """
            
            expected_keys = []
            realizations = int(
                hazengine.params['NUMBER_OF_LOGIC_TREE_SAMPLES'])
            # LOG.debug("dir of hazengine is %s" % dir(hazengine))
            for realization in xrange(0, realizations):    
                for site_list in hazengine.site_list_generator():
                    for site in site_list:
                        key = tokens.hazard_curve_key(hazengine.id,
                                                      realization,
                                                      site.longitude,
                                                      site.latitude) 
                        expected_keys.append(key) 
            self.assertEqual(expected_keys, result_keys, 
                "computation didn't yield hazard curve keys in "\
                "expected order")

        def verify_realization_haz_curves_stored_to_kvs(result_keys):
            """ This just tests to make sure there something in the KVS
            for each key in given list of keys. This does NOT test the
            actual results. """
            # TODO (LB): At some point we need to test the actual 
            # results to verify they are correct

            LOG.debug("verifying KVS entries for %s hazard curves" % \
                len(result_keys))

            for key in result_keys:
                value = self.kvs_client.get(key)
                # LOG.debug("kvs value is %s" % value)
                self.assertTrue(value is not None, 
                    "no non-empty value found at KVS key")

        def verify_mean_haz_curves_stored_to_kvs(hazengine):
            """ Make sure that the keys and non-empty values for mean 
            hazard curves have been written to KVS."""

            if hazengine.params['COMPUTE_MEAN_HAZARD_CURVE'].lower() == 'true':

                LOG.debug("verifying KVS entries for mean hazard curves")

                for site_list in hazengine.site_list_generator():
                    for site in site_list:
                        key = tokens.mean_hazard_curve_key(hazengine.id, site)
                        value = self.kvs_client.get(key)
                        self.assertTrue(value is not None,
                            "no non-empty value found at KVS key")

        def verify_quantile_haz_curves_stored_to_kvs(hazengine):
            """ Make sure that the keys and non-empty values for quantile 
            hazard curves have been written to KVS."""

            quantiles = classical_psha._extract_quantiles_from_config(
                hazengine)

            LOG.debug("verifying KVS entries for quantile hazard curves, "\
                "%s quantile values" % len(quantiles))

            for quantile in quantiles:
                for site_list in hazengine.site_list_generator():
                    for site in site_list:
                        key = tokens.quantile_hazard_curve_key(hazengine.id, 
                            site, quantile)
                        value = self.kvs_client.get(key)
                        self.assertTrue(value is not None,
                            "no non-empty value found at KVS key")

        def verify_realization_haz_curves_stored_to_nrml(hazengine):
            """Tests that a NRML file has been written for each realization,
            and that this file validates against the NRML schema.
            Does NOT test if results in NRML file are correct.
            """
            realizations = int(
                hazengine.params['NUMBER_OF_LOGIC_TREE_SAMPLES'])
            for realization in xrange(0, realizations):

                nrml_path = os.path.join(
                    "smoketests/classical_psha_simple/computed_output",
                    opensha.realization_hc_filename(realization))

                LOG.debug("validating NRML file %s" % nrml_path)

                self.assertTrue(validatesAgainstXMLSchema(
                    nrml_path, NRML_SCHEMA_PATH),
                    "NRML instance file %s does not validate against schema" \
                    % nrml_path)

        def verify_mean_haz_curves_stored_to_nrml(hazengine):
            """Tests that a mean NRML file has been written,
            and that this file validates against the NRML schema.
            Does NOT test if results in NRML file are correct.
            """

            if hazengine.params['COMPUTE_MEAN_HAZARD_CURVE'].lower() == 'true':
                nrml_path = os.path.join(
                    "smoketests/classical_psha_simple/computed_output",
                    opensha.mean_hc_filename())

                LOG.debug("validating NRML file %s" % nrml_path)

                self.assertTrue(validatesAgainstXMLSchema(
                    nrml_path, NRML_SCHEMA_PATH),
                    "NRML instance file %s does not validate against schema" \
                    % nrml_path)

        def verify_quantile_haz_curves_stored_to_nrml(hazengine):
            """Tests that quantile NRML files have been written,
            and that these file validate against the NRML schema.
            Does NOT test if results in NRML files are correct.
            """

            quantiles = classical_psha._extract_quantiles_from_config(
                hazengine)

            for quantile in quantiles:

                nrml_path = os.path.join(
                    "smoketests/classical_psha_simple/computed_output",
                    opensha.quantile_hc_filename(quantile))

                LOG.debug("validating NRML file for quantile hazard curve: "\
                    "%s" % nrml_path)

                self.assertTrue(validatesAgainstXMLSchema(
                    nrml_path, NRML_SCHEMA_PATH),
                    "NRML instance file %s does not validate against schema" \
                    % nrml_path)

        test_file_path = "smoketests/classical_psha_simple/config.gem"
        hazengine = job.Job.from_file(test_file_path)
        
        with mixins.Mixin(hazengine, openquake.hazard.job.HazJobMixin, 
            key="hazard"):
            result_keys = hazengine.execute()

            verify_order_of_haz_curve_keys(hazengine, result_keys)
            verify_realization_haz_curves_stored_to_kvs(result_keys)
            verify_realization_haz_curves_stored_to_nrml(hazengine)

            # check results of mean and quantile computation
            verify_mean_haz_curves_stored_to_kvs(hazengine)
            verify_quantile_haz_curves_stored_to_kvs(hazengine)

            verify_mean_haz_curves_stored_to_nrml(hazengine)
            verify_quantile_haz_curves_stored_to_nrml(hazengine)

    def test_basic_generate_erf_keeps_order(self):
        results = []
        for job_id in TASK_JOBID_SIMPLE:
            results.append(tasks.generate_erf.delay(job_id))

        self.assertEqual(TASK_JOBID_SIMPLE,
                         [result.get() for result in results])

    def test_generate_erf_returns_erf_via_kvs(self):
        results = []
        result_keys = []
        expected_values = {}

        print kvs.tokens.ERF_KEY_TOKEN
        
        for job_id in TASK_JOBID_SIMPLE:
            erf_key = kvs.generate_product_key(job_id, kvs.tokens.ERF_KEY_TOKEN)

            # Build the expected values
            expected_values[erf_key] = json.JSONEncoder().encode([job_id])

            # Get our result keys
            result_keys.append(erf_key)

            # Spawn our tasks.
            results.append(tasks.generate_erf.apply_async(args=[job_id]))

        test.wait_for_celery_tasks(results)

        result_values = self.kvs_client.get_multi(result_keys)

        self.assertEqual(result_values, expected_values)

    @test.skipit
    def test_compute_hazard_curve_all_sites(self):
        results = []
        block_id = 8801
        for job_id in TASK_JOBID_SIMPLE:
            self._prepopulate_sites_for_block(job_id, block_id)
            results.append(tasks.compute_hazard_curve.apply_async(
                args=[job_id, block_id]))

        test.wait_for_celery_tasks(results)

        for result in results:
            for res in result.get():
                self.assertEqual(res, ONE_CURVE_MODEL)

    def test_compute_mgm_intensity(self):
        results = []
        block_id = 8801
        site = "Testville,TestLand"
    
        mgm_intensity = json.JSONDecoder().decode(MEAN_GROUND_INTENSITY)

        for job_id in TASK_JOBID_SIMPLE:
            mgm_key = kvs.generate_product_key(job_id, kvs.tokens.MGM_KEY_TOKEN, 
                block_id, site)
            self.kvs_client.set(mgm_key, MEAN_GROUND_INTENSITY)

            results.append(tasks.compute_mgm_intensity.apply_async(
                args=[job_id, block_id, site]))

        test.wait_for_celery_tasks(results)

        for result in results:
            self.assertEqual(mgm_intensity, result.get())

    def _prepopulate_sites_for_block(self, job_id, block_id):
        sites = ["Testville,TestLand", "Provaville,TestdiTerra",
                 "Teststadt,Landtesten", "villed'essai,paystest"]
        sites_key = kvs.generate_sites_key(job_id, block_id)

        self.kvs_client.set(sites_key, json.JSONEncoder().encode(sites))

        for site in sites:
            site_key = kvs.generate_product_key(job_id,
                kvs.tokens.HAZARD_CURVE_KEY_TOKEN, block_id, site) 

            self.kvs_client.set(site_key, ONE_CURVE_MODEL)


class MeanHazardCurveComputationTestCase(unittest.TestCase):

    def setUp(self):
        self.job_id = 1234

        self.expected_mean_curve = numpy.array([9.8542200e-01, 9.8196600e-01,
                9.5842000e-01, 9.2639600e-01, 8.6713000e-01, 7.7081800e-01,
                6.3448600e-01, 4.7256800e-01, 3.3523400e-01, 3.1255000e-01,
                1.7832000e-01, 9.0883400e-02, 4.2189200e-02, 1.7874200e-02,
                6.7449200e-03, 2.1658200e-03, 5.3878600e-04, 9.4369400e-05,
                8.9830380e-06])

        self.empty_curve = {"curve": []}

        # deleting server side cached data
        kvs.flush()

    def test_process_the_curves_for_a_single_site(self):
        self._store_hazard_curve_at(shapes.Site(2.0, 5.0), self.empty_curve)
        
        self._run([shapes.Site(2.0, 5.0)])

        self._has_computed_mean_curve_for_site(shapes.Site(2.0, 5.0))
    
    def test_process_the_curves_for_multiple_sites(self):
        self._store_hazard_curve_at(shapes.Site(1.5, 1.0), self.empty_curve)
        self._store_hazard_curve_at(shapes.Site(2.0, 1.0), self.empty_curve)
        self._store_hazard_curve_at(shapes.Site(1.5, 1.5), self.empty_curve)
        self._store_hazard_curve_at(shapes.Site(2.0, 1.5), self.empty_curve)
        
        self._run([shapes.Site(1.5, 1.0), shapes.Site(2.0, 1.0), 
                shapes.Site(1.5, 1.5), shapes.Site(2.0, 1.5)])

        self._has_computed_mean_curve_for_site(shapes.Site(1.5, 1.0))
        self._has_computed_mean_curve_for_site(shapes.Site(2.0, 1.0))
        self._has_computed_mean_curve_for_site(shapes.Site(1.5, 1.5))
        self._has_computed_mean_curve_for_site(shapes.Site(2.0, 1.5))
    
    def test_computes_the_mean_curve(self):
        hazard_curve_1 = numpy.array([9.8161000e-01, 9.7837000e-01,
                9.5579000e-01, 9.2555000e-01, 8.7052000e-01, 7.8214000e-01,
                6.5708000e-01, 5.0526000e-01, 3.7044000e-01, 3.4740000e-01,
                2.0502000e-01, 1.0506000e-01, 4.6531000e-02, 1.7548000e-02,
                5.4791000e-03, 1.3377000e-03, 2.2489000e-04, 2.2345000e-05,
                4.2696000e-07])

        hazard_curve_2 = numpy.array([9.7309000e-01, 9.6857000e-01,
                9.3853000e-01, 9.0089000e-01, 8.3673000e-01, 7.4057000e-01,
                6.1272000e-01, 4.6467000e-01, 3.3694000e-01, 3.1536000e-01,
                1.8340000e-01, 9.2412000e-02, 4.0202000e-02, 1.4900000e-02,
                4.5924000e-03, 1.1126000e-03, 1.8647000e-04, 1.8882000e-05,
                4.7123000e-07])
    
        hazard_curve_3 = numpy.array([9.9178000e-01, 9.8892000e-01,
                9.6903000e-01, 9.4030000e-01, 8.8405000e-01, 7.8782000e-01,
                6.4627000e-01, 4.7537000e-01, 3.3168000e-01, 3.0827000e-01,
                1.7279000e-01, 8.8360000e-02, 4.2766000e-02, 1.9643000e-02,
                8.1923000e-03, 2.9157000e-03, 7.9955000e-04, 1.5233000e-04,
                1.5582000e-05])

        hazard_curve_4 = numpy.array([9.8885000e-01, 9.8505000e-01,
                9.5972000e-01, 9.2494000e-01, 8.6030000e-01, 7.5574000e-01,
                6.1009000e-01, 4.4217000e-01, 3.0543000e-01, 2.8345000e-01,
                1.5760000e-01, 8.0225000e-02, 3.8681000e-02, 1.7637000e-02,
                7.2685000e-03, 2.5474000e-03, 6.8347000e-04, 1.2596000e-04,
                1.2853000e-05])

        hazard_curve_5 = numpy.array([9.9178000e-01, 9.8892000e-01,
                9.6903000e-01, 9.4030000e-01, 8.8405000e-01, 7.8782000e-01,
                6.4627000e-01, 4.7537000e-01, 3.3168000e-01, 3.0827000e-01,
                1.7279000e-01, 8.8360000e-02, 4.2766000e-02, 1.9643000e-02,
                8.1923000e-03, 2.9157000e-03, 7.9955000e-04, 1.5233000e-04,
                1.5582000e-05])
    
        mean_hazard_curve = classical_psha.compute_mean_curve([
                hazard_curve_1, hazard_curve_2, hazard_curve_3,
                hazard_curve_4, hazard_curve_5])

        self.assertTrue(numpy.allclose(
                self.expected_mean_curve, mean_hazard_curve))

    def test_an_empty_hazard_curve_produces_an_empty_mean_curve(self):
        hazard_curve = {"site_lon": 2.0, "site_lat": 5.0, "curve": []}
        self._store_hazard_curve_at(shapes.Site(2.0, 5.0), hazard_curve)

        self._run([shapes.Site(2.0, 5.0)])

        result = kvs.get_value_json_decoded(
                kvs.tokens.mean_hazard_curve_key(
                self.job_id, shapes.Site(2.0, 5.0)))

        # site is correct
        self.assertEqual(2.0, result["site_lon"])
        self.assertEqual(5.0, result["site_lat"])
        
        # no values
        self.assertTrue(numpy.allclose([], numpy.array(result["curve"])))

    def test_reads_and_stores_the_mean_curve_in_kvs(self):
        hazard_curve_1 = {"site_lon": 2.0, "site_lat": 5.0, "curve": [
                {"y": 9.8161000e-01, "x": 0}, {"y": 9.7837000e-01, "x": 0},
                {"y": 9.5579000e-01, "x": 0}, {"y": 9.2555000e-01, "x": 0},
                {"y": 8.7052000e-01, "x": 0}, {"y": 7.8214000e-01, "x": 0},
                {"y": 6.5708000e-01, "x": 0}, {"y": 5.0526000e-01, "x": 0},
                {"y": 3.7044000e-01, "x": 0}, {"y": 3.4740000e-01, "x": 0},
                {"y": 2.0502000e-01, "x": 0}, {"y": 1.0506000e-01, "x": 0},
                {"y": 4.6531000e-02, "x": 0}, {"y": 1.7548000e-02, "x": 0},
                {"y": 5.4791000e-03, "x": 0}, {"y": 1.3377000e-03, "x": 0},
                {"y": 2.2489000e-04, "x": 0}, {"y": 2.2345000e-05, "x": 0},
                {"y": 4.2696000e-07, "x": 0}]}

        hazard_curve_2 = {"site_lon": 2.0, "site_lat": 5.0, "curve": [
                {"y": 9.7309000e-01, "x": 0}, {"y": 9.6857000e-01, "x": 0},
                {"y": 9.3853000e-01, "x": 0}, {"y": 9.0089000e-01, "x": 0},
                {"y": 8.3673000e-01, "x": 0}, {"y": 7.4057000e-01, "x": 0},
                {"y": 6.1272000e-01, "x": 0}, {"y": 4.6467000e-01, "x": 0},
                {"y": 3.3694000e-01, "x": 0}, {"y": 3.1536000e-01, "x": 0},
                {"y": 1.8340000e-01, "x": 0}, {"y": 9.2412000e-02, "x": 0},
                {"y": 4.0202000e-02, "x": 0}, {"y": 1.4900000e-02, "x": 0},
                {"y": 4.5924000e-03, "x": 0}, {"y": 1.1126000e-03, "x": 0},
                {"y": 1.8647000e-04, "x": 0}, {"y": 1.8882000e-05, "x": 0},
                {"y": 4.7123000e-07, "x": 0}]}
    
        hazard_curve_3 = {"site_lon": 2.0, "site_lat": 5.0, "curve": [
                {"y": 9.9178000e-01, "x": 0}, {"y": 9.8892000e-01, "x": 0},
                {"y": 9.6903000e-01, "x": 0}, {"y": 9.4030000e-01, "x": 0},
                {"y": 8.8405000e-01, "x": 0}, {"y": 7.8782000e-01, "x": 0},
                {"y": 6.4627000e-01, "x": 0}, {"y": 4.7537000e-01, "x": 0},
                {"y": 3.3168000e-01, "x": 0}, {"y": 3.0827000e-01, "x": 0},
                {"y": 1.7279000e-01, "x": 0}, {"y": 8.8360000e-02, "x": 0},
                {"y": 4.2766000e-02, "x": 0}, {"y": 1.9643000e-02, "x": 0},
                {"y": 8.1923000e-03, "x": 0}, {"y": 2.9157000e-03, "x": 0},
                {"y": 7.9955000e-04, "x": 0}, {"y": 1.5233000e-04, "x": 0},
                {"y": 1.5582000e-05, "x": 0}]}

        hazard_curve_4 = {"site_lon": 2.0, "site_lat": 5.0, "curve": [
                {"y": 9.8885000e-01, "x": 0}, {"y": 9.8505000e-01, "x": 0},
                {"y": 9.5972000e-01, "x": 0}, {"y": 9.2494000e-01, "x": 0},
                {"y": 8.6030000e-01, "x": 0}, {"y": 7.5574000e-01, "x": 0},
                {"y": 6.1009000e-01, "x": 0}, {"y": 4.4217000e-01, "x": 0},
                {"y": 3.0543000e-01, "x": 0}, {"y": 2.8345000e-01, "x": 0},
                {"y": 1.5760000e-01, "x": 0}, {"y": 8.0225000e-02, "x": 0},
                {"y": 3.8681000e-02, "x": 0}, {"y": 1.7637000e-02, "x": 0},
                {"y": 7.2685000e-03, "x": 0}, {"y": 2.5474000e-03, "x": 0},
                {"y": 6.8347000e-04, "x": 0}, {"y": 1.2596000e-04, "x": 0},
                {"y": 1.2853000e-05, "x": 0}]}

        hazard_curve_5 = {"site_lon": 2.0, "site_lat": 5.0, "curve": [
                {"y": 9.9178000e-01, "x": 0}, {"y": 9.8892000e-01, "x": 0},
                {"y": 9.6903000e-01, "x": 0}, {"y": 9.4030000e-01, "x": 0},
                {"y": 8.8405000e-01, "x": 0}, {"y": 7.8782000e-01, "x": 0},
                {"y": 6.4627000e-01, "x": 0}, {"y": 4.7537000e-01, "x": 0},
                {"y": 3.3168000e-01, "x": 0}, {"y": 3.0827000e-01, "x": 0},
                {"y": 1.7279000e-01, "x": 0}, {"y": 8.8360000e-02, "x": 0},
                {"y": 4.2766000e-02, "x": 0}, {"y": 1.9643000e-02, "x": 0},
                {"y": 8.1923000e-03, "x": 0}, {"y": 2.9157000e-03, "x": 0},
                {"y": 7.9955000e-04, "x": 0}, {"y": 1.5233000e-04, "x": 0},
                {"y": 1.5582000e-05, "x": 0}]}
        
        self._store_hazard_curve_at(shapes.Site(2.0, 5.0), hazard_curve_1, 1)
        self._store_hazard_curve_at(shapes.Site(2.0, 5.0), hazard_curve_2, 2)
        self._store_hazard_curve_at(shapes.Site(2.0, 5.0), hazard_curve_3, 3)
        self._store_hazard_curve_at(shapes.Site(2.0, 5.0), hazard_curve_4, 4)
        self._store_hazard_curve_at(shapes.Site(2.0, 5.0), hazard_curve_5, 5)
        
        self._run([shapes.Site(2.0, 5.0)])

        result = kvs.get_value_json_decoded(
                kvs.tokens.mean_hazard_curve_key(
                self.job_id, shapes.Site(2.0, 5.0)))

        # site is correct
        self.assertEqual(2.0, result["site_lon"])
        self.assertEqual(5.0, result["site_lat"])
        
        # values are correct
        self.assertTrue(numpy.allclose(self.expected_mean_curve,
                classical_psha._extract_y_values_from(result["curve"])))

    def _run(self, sites):
        classical_psha.compute_mean_hazard_curves(
                self.job_id, sites)

    def _store_hazard_curve_at(self, site, curve, realization=1):
        kvs.set_value_json_encoded(
                kvs.tokens.hazard_curve_key(self.job_id, realization,
                site.longitude, site.latitude), curve)

    def _has_computed_mean_curve_for_site(self, site):
        self.assertTrue(kvs.get(kvs.tokens.mean_hazard_curve_key(
                self.job_id, site)) != None)


class QuantileHazardCurveComputationTestCase(unittest.TestCase):
    
    def setUp(self):
        self.job_id = 1234
        
        self.params = {}
        self.quantiles_levels = classical_psha.QUANTILE_PARAM_NAME
        self.engine = job.Job(self.params,  self.job_id)

        self.expected_curve = numpy.array([9.9178000e-01, 9.8892000e-01,
                9.6903000e-01, 9.4030000e-01, 8.8405000e-01, 7.8782000e-01,
                6.4897250e-01, 4.8284250e-01, 3.4531500e-01, 3.2337000e-01,
                1.8880500e-01, 9.5574000e-02, 4.3707250e-02, 1.9643000e-02,
                8.1923000e-03, 2.9157000e-03, 7.9955000e-04, 1.5233000e-04,
                1.5582000e-05])

        # deleting server side cached data
        kvs.flush()

    def test_no_computation_when_no_parameter_specified(self):
        self._run([])

        self._no_stored_values_for("%s" %
                kvs.tokens.QUANTILE_HAZARD_CURVE_KEY_TOKEN)

    def test_no_computation_when_the_parameter_is_empty(self):
        self.params[self.quantiles_levels] = ""
        self._run([])

        self._no_stored_values_for("%s" %
                kvs.tokens.QUANTILE_HAZARD_CURVE_KEY_TOKEN)

    def test_computes_all_the_levels_specified(self):
        self.params[self.quantiles_levels] = "0.25 0.50 0.75"
        self._run([shapes.Site(2.0, 5.0)])

        self._has_computed_quantile_for_site(shapes.Site(2.0, 5.0), 0.25)
        self._has_computed_quantile_for_site(shapes.Site(2.0, 5.0), 0.50)
        self._has_computed_quantile_for_site(shapes.Site(2.0, 5.0), 0.75)

    def test_computes_just_the_quantiles_in_range(self):
        self.params[self.quantiles_levels] = \
                "-0.33 0.00 0.25 0.50 0.75 1.00 1.10"

        self._run([shapes.Site(2.0, 5.0)])

        self._has_computed_quantile_for_site(shapes.Site(2.0, 5.0), 0.00)
        self._has_computed_quantile_for_site(shapes.Site(2.0, 5.0), 0.25)
        self._has_computed_quantile_for_site(shapes.Site(2.0, 5.0), 0.50)
        self._has_computed_quantile_for_site(shapes.Site(2.0, 5.0), 0.75)
        self._has_computed_quantile_for_site(shapes.Site(2.0, 5.0), 1.00)

        self._no_computed_quantiles_for(1.10)
        self._no_computed_quantiles_for(0.33)

    def test_just_numeric_values_are_allowed(self):
        self.params[self.quantiles_levels] = \
                "-0.33 0.00 XYZ 0.50 ;;; 1.00 BBB"

        self._run([shapes.Site(2.0, 5.0)])
        
        self._has_computed_quantile_for_site(shapes.Site(2.0, 5.0), 0.00)
        self._has_computed_quantile_for_site(shapes.Site(2.0, 5.0), 0.50)
        self._has_computed_quantile_for_site(shapes.Site(2.0, 5.0), 1.00)

        self._no_computed_quantiles_for(0.33)

    def test_accepts_also_signs(self):
        self.params[self.quantiles_levels] = "-0.33 +0.0 XYZ +0.5 +1.00"
        self._run([shapes.Site(2.0, 5.0)])

        self._has_computed_quantile_for_site(shapes.Site(2.0, 5.0), 0.00)
        self._has_computed_quantile_for_site(shapes.Site(2.0, 5.0), 0.50)
        self._has_computed_quantile_for_site(shapes.Site(2.0, 5.0), 1.00)

    def test_process_all_the_sites_given(self):
        self.params[self.quantiles_levels] = "0.25 0.50"

        self._run([shapes.Site(1.5, 1.0), shapes.Site(2.0, 1.0),
                shapes.Site(1.5, 1.5), shapes.Site(2.0, 1.5)])

        self._has_computed_quantile_for_site(shapes.Site(1.5, 1.0), 0.25)
        self._has_computed_quantile_for_site(shapes.Site(2.0, 1.0), 0.25)
        self._has_computed_quantile_for_site(shapes.Site(1.5, 1.5), 0.25)
        self._has_computed_quantile_for_site(shapes.Site(2.0, 1.5), 0.25)

        self._has_computed_quantile_for_site(shapes.Site(1.5, 1.0), 0.50)
        self._has_computed_quantile_for_site(shapes.Site(2.0, 1.0), 0.50)
        self._has_computed_quantile_for_site(shapes.Site(1.5, 1.5), 0.50)
        self._has_computed_quantile_for_site(shapes.Site(2.0, 1.5), 0.50)

    def test_computes_the_quantile_curve(self):
        hazard_curve_1 = numpy.array([9.8161000e-01, 9.7837000e-01,
                9.5579000e-01, 9.2555000e-01, 8.7052000e-01, 7.8214000e-01,
                6.5708000e-01, 5.0526000e-01, 3.7044000e-01, 3.4740000e-01,
                2.0502000e-01, 1.0506000e-01, 4.6531000e-02, 1.7548000e-02,
                5.4791000e-03, 1.3377000e-03, 2.2489000e-04, 2.2345000e-05,
                4.2696000e-07])

        hazard_curve_2 = numpy.array([9.7309000e-01, 9.6857000e-01,
                9.3853000e-01, 9.0089000e-01, 8.3673000e-01, 7.4057000e-01,
                6.1272000e-01, 4.6467000e-01, 3.3694000e-01, 3.1536000e-01,
                1.8340000e-01, 9.2412000e-02, 4.0202000e-02, 1.4900000e-02,
                4.5924000e-03, 1.1126000e-03, 1.8647000e-04, 1.8882000e-05,
                4.7123000e-07])

        hazard_curve_3 = numpy.array([9.9178000e-01, 9.8892000e-01,
                9.6903000e-01, 9.4030000e-01, 8.8405000e-01, 7.8782000e-01,
                6.4627000e-01, 4.7537000e-01, 3.3168000e-01, 3.0827000e-01,
                1.7279000e-01, 8.8360000e-02, 4.2766000e-02, 1.9643000e-02,
                8.1923000e-03, 2.9157000e-03, 7.9955000e-04, 1.5233000e-04,
                1.5582000e-05])

        hazard_curve_4 = numpy.array([9.8885000e-01, 9.8505000e-01,
                9.5972000e-01, 9.2494000e-01, 8.6030000e-01, 7.5574000e-01,
                6.1009000e-01, 4.4217000e-01, 3.0543000e-01, 2.8345000e-01,
                1.5760000e-01, 8.0225000e-02, 3.8681000e-02, 1.7637000e-02,
                7.2685000e-03, 2.5474000e-03, 6.8347000e-04, 1.2596000e-04,
                1.2853000e-05])

        hazard_curve_5 = numpy.array([9.9178000e-01, 9.8892000e-01,
                9.6903000e-01, 9.4030000e-01, 8.8405000e-01, 7.8782000e-01,
                6.4627000e-01, 4.7537000e-01, 3.3168000e-01, 3.0827000e-01,
                1.7279000e-01, 8.8360000e-02, 4.2766000e-02, 1.9643000e-02,
                8.1923000e-03, 2.9157000e-03, 7.9955000e-04, 1.5233000e-04,
                1.5582000e-05])

        quantile_hazard_curve = classical_psha.compute_quantile_curve([
                hazard_curve_1, hazard_curve_2, hazard_curve_3,
                hazard_curve_4, hazard_curve_5], 0.75)

# TODO (ac): Check if this tolerance is enough
        self.assertTrue(numpy.allclose(
                self.expected_curve, quantile_hazard_curve, atol=0.005))

    def test_an_empty_hazard_curve_produces_an_empty_quantile_curve(self):
        hazard_curve = {"site_lon": 2.0, "site_lat": 5.0, "curve": []}
        self._store_hazard_curve_at(shapes.Site(2.0, 5.0), hazard_curve)

        self.params[self.quantiles_levels] = "0.75"

        self._run([shapes.Site(2.0, 5.0)])

        result = kvs.get_value_json_decoded(
                kvs.tokens.quantile_hazard_curve_key(
                self.job_id, shapes.Site(2.0, 5.0), 0.75))

        # site is correct
        self.assertEqual(2.0, result["site_lon"])
        self.assertEqual(5.0, result["site_lat"])

        # no values
        self.assertTrue(numpy.allclose([], numpy.array(result["curve"])))

    def test_reads_and_stores_the_quantile_curve_in_kvs(self):
        self.params[self.quantiles_levels] = "0.75"

        hazard_curve_1 = {"site_lon": 2.0, "site_lat": 5.0, "curve": [
                {"y": 9.8161000e-01, "x": 0}, {"y": 9.7837000e-01, "x": 0},
                {"y": 9.5579000e-01, "x": 0}, {"y": 9.2555000e-01, "x": 0},
                {"y": 8.7052000e-01, "x": 0}, {"y": 7.8214000e-01, "x": 0},
                {"y": 6.5708000e-01, "x": 0}, {"y": 5.0526000e-01, "x": 0},
                {"y": 3.7044000e-01, "x": 0}, {"y": 3.4740000e-01, "x": 0},
                {"y": 2.0502000e-01, "x": 0}, {"y": 1.0506000e-01, "x": 0},
                {"y": 4.6531000e-02, "x": 0}, {"y": 1.7548000e-02, "x": 0},
                {"y": 5.4791000e-03, "x": 0}, {"y": 1.3377000e-03, "x": 0},
                {"y": 2.2489000e-04, "x": 0}, {"y": 2.2345000e-05, "x": 0},
                {"y": 4.2696000e-07, "x": 0}]}

        hazard_curve_2 = {"site_lon": 2.0, "site_lat": 5.0, "curve": [
                {"y": 9.7309000e-01, "x": 0}, {"y": 9.6857000e-01, "x": 0},
                {"y": 9.3853000e-01, "x": 0}, {"y": 9.0089000e-01, "x": 0},
                {"y": 8.3673000e-01, "x": 0}, {"y": 7.4057000e-01, "x": 0},
                {"y": 6.1272000e-01, "x": 0}, {"y": 4.6467000e-01, "x": 0},
                {"y": 3.3694000e-01, "x": 0}, {"y": 3.1536000e-01, "x": 0},
                {"y": 1.8340000e-01, "x": 0}, {"y": 9.2412000e-02, "x": 0},
                {"y": 4.0202000e-02, "x": 0}, {"y": 1.4900000e-02, "x": 0},
                {"y": 4.5924000e-03, "x": 0}, {"y": 1.1126000e-03, "x": 0},
                {"y": 1.8647000e-04, "x": 0}, {"y": 1.8882000e-05, "x": 0},
                {"y": 4.7123000e-07, "x": 0}]}

        hazard_curve_3 = {"site_lon": 2.0, "site_lat": 5.0, "curve": [
                {"y": 9.9178000e-01, "x": 0}, {"y": 9.8892000e-01, "x": 0},
                {"y": 9.6903000e-01, "x": 0}, {"y": 9.4030000e-01, "x": 0},
                {"y": 8.8405000e-01, "x": 0}, {"y": 7.8782000e-01, "x": 0},
                {"y": 6.4627000e-01, "x": 0}, {"y": 4.7537000e-01, "x": 0},
                {"y": 3.3168000e-01, "x": 0}, {"y": 3.0827000e-01, "x": 0},
                {"y": 1.7279000e-01, "x": 0}, {"y": 8.8360000e-02, "x": 0},
                {"y": 4.2766000e-02, "x": 0}, {"y": 1.9643000e-02, "x": 0},
                {"y": 8.1923000e-03, "x": 0}, {"y": 2.9157000e-03, "x": 0},
                {"y": 7.9955000e-04, "x": 0}, {"y": 1.5233000e-04, "x": 0},
                {"y": 1.5582000e-05, "x": 0}]}

        hazard_curve_4 = {"site_lon": 2.0, "site_lat": 5.0, "curve": [
                {"y": 9.8885000e-01, "x": 0}, {"y": 9.8505000e-01, "x": 0},
                {"y": 9.5972000e-01, "x": 0}, {"y": 9.2494000e-01, "x": 0},
                {"y": 8.6030000e-01, "x": 0}, {"y": 7.5574000e-01, "x": 0},
                {"y": 6.1009000e-01, "x": 0}, {"y": 4.4217000e-01, "x": 0},
                {"y": 3.0543000e-01, "x": 0}, {"y": 2.8345000e-01, "x": 0},
                {"y": 1.5760000e-01, "x": 0}, {"y": 8.0225000e-02, "x": 0},
                {"y": 3.8681000e-02, "x": 0}, {"y": 1.7637000e-02, "x": 0},
                {"y": 7.2685000e-03, "x": 0}, {"y": 2.5474000e-03, "x": 0},
                {"y": 6.8347000e-04, "x": 0}, {"y": 1.2596000e-04, "x": 0},
                {"y": 1.2853000e-05, "x": 0}]}

        hazard_curve_5 = {"site_lon": 2.0, "site_lat": 5.0, "curve": [
                {"y": 9.9178000e-01, "x": 0}, {"y": 9.8892000e-01, "x": 0},
                {"y": 9.6903000e-01, "x": 0}, {"y": 9.4030000e-01, "x": 0},
                {"y": 8.8405000e-01, "x": 0}, {"y": 7.8782000e-01, "x": 0},
                {"y": 6.4627000e-01, "x": 0}, {"y": 4.7537000e-01, "x": 0},
                {"y": 3.3168000e-01, "x": 0}, {"y": 3.0827000e-01, "x": 0},
                {"y": 1.7279000e-01, "x": 0}, {"y": 8.8360000e-02, "x": 0},
                {"y": 4.2766000e-02, "x": 0}, {"y": 1.9643000e-02, "x": 0},
                {"y": 8.1923000e-03, "x": 0}, {"y": 2.9157000e-03, "x": 0},
                {"y": 7.9955000e-04, "x": 0}, {"y": 1.5233000e-04, "x": 0},
                {"y": 1.5582000e-05, "x": 0}]}

        self._store_hazard_curve_at(shapes.Site(2.0, 5.0), hazard_curve_1, 1)
        self._store_hazard_curve_at(shapes.Site(2.0, 5.0), hazard_curve_2, 2)
        self._store_hazard_curve_at(shapes.Site(2.0, 5.0), hazard_curve_3, 3)
        self._store_hazard_curve_at(shapes.Site(2.0, 5.0), hazard_curve_4, 4)
        self._store_hazard_curve_at(shapes.Site(2.0, 5.0), hazard_curve_5, 5)

        self._run([shapes.Site(2.0, 5.0)])

        result = kvs.get_value_json_decoded(
                kvs.tokens.quantile_hazard_curve_key(
                self.job_id, shapes.Site(2.0, 5.0), 0.75))

        # site is correct
        self.assertEqual(2.0, result["site_lon"])
        self.assertEqual(5.0, result["site_lat"])

        # values are correct
        self.assertTrue(numpy.allclose(self.expected_curve,
                classical_psha._extract_y_values_from(result["curve"]), 
                atol=0.005))

    def _run(self, sites):
        classical_psha.compute_quantile_hazard_curves(
                self.engine, sites)

    def _store_hazard_curve_at(self, site, curve, realization=1):
        kvs.set_value_json_encoded(
                kvs.tokens.hazard_curve_key(self.job_id, realization,
                site.longitude, site.latitude), curve)

    def _no_stored_values_for(self, pattern):
        self.assertEqual([], kvs.mget(pattern))

    def _no_computed_quantiles_for(self, value):
        self._no_stored_values_for("%s*%s*%s*" %
                (kvs.tokens.QUANTILE_HAZARD_CURVE_KEY_TOKEN,
                self.job_id, str(value).replace(".", "")))

    def _has_computed_quantile_for_site(self, site, value):
        self.assertTrue(kvs.mget("%s*%s*%s*%s*%s*" %
                (kvs.tokens.QUANTILE_HAZARD_CURVE_KEY_TOKEN,
                self.job_id, site.longitude, site.latitude,
                str(value).replace(".", ""))))


def validatesAgainstXMLSchema(xml_instance_path, schema_path):
    xml_doc = etree.parse(xml_instance_path)
    xmlschema = etree.XMLSchema(etree.parse(schema_path))
    # xmlschema.assertValid(xml_doc)
    return xmlschema.validate(xml_doc)<|MERGE_RESOLUTION|>--- conflicted
+++ resolved
@@ -69,15 +69,9 @@
                 pass
 
     def test_hazard_engine_jobber_runs(self):
-<<<<<<< HEAD
         """Construction of LogicTreeProcessor in Java should not throw
         errors, and should have params loaded from KVS."""
-=======
-
-        """Construction of CommandLineCalculator in Java should not throw
-        errors, and should have params loaded from kvs."""
-
->>>>>>> 2e6d3989
+
         hazengine = job.Job.from_file(TEST_JOB_FILE)
         self.generated_files.append(hazengine.super_config_path)
         with mixins.Mixin(hazengine, openquake.hazard.job.HazJobMixin, key="hazard"):
