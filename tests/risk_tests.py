--- conflicted
+++ resolved
@@ -5,6 +5,7 @@
 """
 
 import os
+import json
 import numpy
 import unittest
 
@@ -188,14 +189,9 @@
 
         # deleting keys in kvs
         kvs.get_client(binary=False).flushall()
-<<<<<<< HEAD
 
         kvs.set_value_json_encoded(
                 kvs.tokens.vuln_key(self.job_id), 
-=======
-        
-        kvs.set_value_json_encoded(kvs.tokens.vuln_key(self.job_id), 
->>>>>>> d0a55c23
                 {"ID": self.vuln_function_2.to_json()})
 
         # store the gmfs
@@ -369,7 +365,7 @@
                 prob._compute_rates_of_exceedance(
                 self.cum_histogram, self.gmfs["TSES"]), atol=0.01))
 
-    def test_TSES_is_not_supposed_to_be_zero_or_less(self):
+    def test_tses_is_not_supposed_to_be_zero_or_less(self):
         self.assertRaises(ValueError, prob._compute_rates_of_exceedance,
                 self.cum_histogram, 0.0)
         
@@ -440,7 +436,7 @@
         curve = prob.compute_loss_ratio_curve(self.vuln_function_1, gmfs)
         self.assertEqual(shapes.EMPTY_CURVE, curve)
 
-    def test_with_no_ground_motion_the_curve_degenerates_to_a_single_point(self):
+    def test_with_no_ground_motion_the_curve_is_a_single_point(self):
         gmfs = {"IMLs": (0.0, 0.0, 0.0, 0.0, 0.0, 0.0, 0.0, 0.0, 0.0, 0.0),
                 "TSES": 900, "TimeSpan": 50}
 
@@ -540,7 +536,7 @@
         aggregate_curve = prob.AggregateLossCurve.from_kvs(self.job_id)
         self.assertEqual(6, len(aggregate_curve.distribution))
 
-    def test_creating_the_aggregate_curve_from_kvs_gets_all_the_related_sites(self):
+    def test_creating_the_aggregate_curve_from_kvs_gets_all_the_sites(self):
         expected_curve = shapes.Curve([(39.52702042, 0.99326205),
                 (106.20489077, 0.917915), (172.88276113, 0.77686984),
                 (239.56063147, 0.52763345), (306.23850182, 0.22119922)])
@@ -674,7 +670,8 @@
               (0.36, 0.70), (0.55, 0.40),
               (0.70, 0.01)])
         expected_pos = [0.0673, 0.1336, 0.2931, 0.4689]
-        pes = [0.05,0.15,0.3,0.5,0.7]
+        pes = [0.05, 0.15, 0.3, 0.5, 0.7]
+
         self.assertTrue(numpy.allclose(expected_pos,
                 psha._convert_pes_to_pos(hazard_curve, pes),
                 atol=0.00005))
@@ -828,274 +825,4 @@
 
 # TODO (ac): Check the difference between 0.023305 and 0.023673
         self.assertAlmostEqual(0.023305,
-                common.compute_mean_loss(loss_ratio_curve), 3)
-
-
-# LOSS_XML_OUTPUT_FILE = 'loss-curves.xml'
-# LOSS_RATIO_XML_OUTPUT_FILE = 'loss-ratio-curves.xml'
-# EXPOSURE_INPUT_FILE = 'FakeExposurePortfolio.xml'
-# VULNERABILITY_INPUT_FILE = 'VulnerabilityModelFile-jobber-test.xml'
-#
-# JOB_ID = 1
-# BLOCK_ID = 1
-# SITE = shapes.Site(1.0, 1.0)
-#
-# class ProbabilisticEventBasedCalculatorTestCase(unittest.TestCase):
-#     
-#     def setUp(self):
-#         self.kvs_client = kvs.get_client(binary=False)
-#         self.calculator = engines.ProbabilisticEventBasedCalculator(JOB_ID, BLOCK_ID)
-# 
-#         self.key_exposure = kvs.generate_product_key(JOB_ID,
-#             risk.EXPOSURE_KEY_TOKEN, BLOCK_ID, SITE)
-# 
-#         self.key_gmf = kvs.generate_product_key(JOB_ID,
-#             risk.GMF_KEY_TOKEN, BLOCK_ID, SITE)
-# 
-#         # delete old keys
-#         self.kvs_client.delete(self.key_exposure)
-#         self.kvs_client.delete(kvs.generate_job_key(JOB_ID))
-#         self.kvs_client.delete(self.key_gmf)
-# 
-#     def tearDown(self):
-#         kvs.get_client().flushdb()
-#     
-#     def test_no_loss_curve_with_no_asset_value(self):
-#         self.assertEqual(None, self.calculator.compute_loss_curve(
-#                 SITE, shapes.EMPTY_CURVE))
-#     
-#     def test_computes_the_loss_curve(self):
-#         kvs.set_value_json_encoded(self.key_exposure, {"AssetValue": 5.0})
-# 
-#         loss_ratio_curve = shapes.Curve([(0.1, 1.0), (0.2, 2.0)])
-#         
-#         self.assertEqual(shapes.Curve([(0.5, 1.0), (1.0, 2.0)]), 
-#                 self.calculator.compute_loss_curve(SITE, loss_ratio_curve))
-#         
-#     def test_computes_the_loss_ratio_curve(self):
-#         # saving in kvs the vuln function
-#         vuln_curve = self.vuln_function = shapes.Curve([
-#                 (0.01, (0.001, 1.00)), (0.04, (0.022, 1.0)), 
-#                 (0.07, (0.051, 1.0)), (0.10, (0.080, 1.0)),
-#                 (0.12, (0.100, 1.0)), (0.22, (0.200, 1.0)),
-#                 (0.37, (0.405, 1.0)), (0.52, (0.700, 1.0))])
-#         
-#         # ugly, it shouldn't take the json format
-#         vulnerability.write_vuln_curves_to_kvs(JOB_ID,
-#             {"Type1": vuln_curve.to_json()})
-#         
-#         # recreate the calculator to get the vuln function
-#         calculator = engines.ProbabilisticEventBasedCalculator(JOB_ID, BLOCK_ID)
-#         
-#         # saving the exposure
-#         kvs.set_value_json_encoded(self.key_exposure, 
-#             {"AssetValue": 5.0, "VulnerabilityFunction": "Type1"})
-#         
-#         # saving the ground motion field
-#         kvs.set_value_json_encoded(self.key_gmf, GMF)
-#         
-#         # manually computed curve
-#         expected_curve = shapes.Curve([
-#                 (0.014583333333333332, 0.99999385578764666),
-#                 (0.043749999999999997, 0.82133133505033484),
-#                 (0.072916666666666657, 0.61110443601077713),
-#                 (0.10208333333333333, 0.48658288096740798),
-#                 (0.13124999999999998, 0.32219042199454972),
-#                 (0.16041666666666665, 0.32219042199454972),
-#                 (0.18958333333333333, 0.24253487160303355),
-#                 (0.21874999999999997, 0.19926259708319194),
-#                 (0.24791666666666662, 0.19926259708319194),
-#                 (0.27708333333333329, 0.19926259708319194),
-#                 (0.30624999999999997, 0.054040531093234589),
-#                 (0.33541666666666664, 0.054040531093234589),
-#                 (0.36458333333333331, 0.054040531093234589),
-#                 (0.39374999999999993, 0.054040531093234589),
-#                 (0.42291666666666661, 0.054040531093234589),
-#                 (0.45208333333333328, 0.0), (0.48124999999999996, 0.0),
-#                 (0.5395833333333333, 0.0), (0.59791666666666665, 0.0),
-#                 (0.51041666666666663, 0.0), (0.56874999999999987, 0.0),
-#                 (0.62708333333333321, 0.0), (0.65625, 0.0),
-#                 (0.68541666666666656, 0.0)])
-#         
-#         self.assertEqual(expected_curve, calculator.compute_loss_ratio_curve(SITE))
-# 
-# 
-# 
-# 
-# class RiskEngineTestCase(unittest.TestCase):
-#     """Basic unit tests of the Risk Engine"""
-# 
-#     def test_loss_map_generation(self):
-#         # get grid of columns and rows from region of coordinates
-#         loss_map_region = shapes.Region.from_coordinates(
-#             [(10, 20), (20, 20), (20, 10), (10, 10)])
-#         loss_map_region.cell_size = 1.0
-# 
-#         # Fill the region up with loss curve sites
-#         loss_curves = {}
-#         for site in loss_map_region:
-#             loss_curves[site] = shapes.Curve([
-#                 ('0.0', 0.24105392741891271), 
-#                 ('1280.0', 0.23487103910274165), 
-#                 ('2560.0', 0.22617525423987336), 
-#                 ('3840.0', 0.21487350918336773), 
-#                 ('5120.0', 0.20130828974113113), 
-#                 ('6400.0', 0.18625699583339819), 
-#                 ('8320.0', 0.16321642950263798), 
-#                 ('10240.0', 0.14256493660395209), 
-#                 ('12160.0', 0.12605402369513649), 
-#                 ('14080.0', 0.11348740908284834), 
-#                 ('16000.0', 0.103636128778507), 
-#                 ('21120.0', 0.083400493736596762), 
-#                 ('26240.0', 0.068748634724073318), 
-#                 ('31360.0', 0.059270296098829112), 
-#                 ('36480.0', 0.052738173061141945), 
-#                 ('41600.0', 0.047128144517224253), 
-#                 ('49280.0', 0.039134392774233986), 
-#                 ('56960.0', 0.032054271427490524), 
-#                 ('64640.0', 0.026430436298219544), 
-#                 ('72320.0', 0.022204123970325802), 
-#                 ('80000.0', 0.018955490690565201), 
-#                 ('90240.0', 0.01546384521034673), 
-#                 ('100480.0', 0.01253420544337625), 
-#                 ('110720.0', 0.010091272074791734), 
-#                 ('120960.0', 0.0081287946107584975), 
-#                 ('131200.0', 0.0065806376555058105), 
-#                 ('140160.0', 0.0054838330271587809), 
-#                 ('149120.0', 0.0045616733509618087), 
-#                 ('158080.0', 0.0037723441973124923), 
-#                 ('167040.0', 0.0030934392072837253), 
-#                 ('176000.0', 0.0025140588978909578), 
-#                 ('189440.0', 0.0018158701863753069), 
-#                 ('202880.0', 0.0012969740515868437), 
-#                 ('216320.0', 0.00092183863089347865), 
-#                 ('229760.0', 0.00065389822562465858), 
-#                 ('243200.0', 0.00046282828510792824)])
-#             
-#         grid = loss_map_region.grid
-# 
-#         # NOTE(fab): in numpy, the order of axes in a 2-dim array 
-#         # is (rows, columns)
-#         losses = numpy.zeros((grid.rows, grid.columns), dtype=float)
-#         probability = 0.01
-#         
-#         # check that the loss is the expected value
-#         self.assertAlmostEqual(111196.24804, engines.compute_loss(loss_curves[site], 0.01))
-#         self.assertAlmostEqual(77530.7057443, engines.compute_loss(loss_curves[site], 0.02))
-#         self.assertAlmostEqual(38978.9972802, engines.compute_loss(loss_curves[site], 0.05))
-#         self.assertAlmostEqual(16920.0096418, engines.compute_loss(loss_curves[site], 0.10))
-#         
-#         #interpolation intervals are defined as [1%, 2%, 5%, 10%] in 50 years
-#         intervals = [0.01, 0.02, 0.05, 0.10]
-#         for interval in intervals:
-#             for gridpoint in grid:
-#                 loss_value = engines.compute_loss(loss_curves[site], interval)
-#                 losses[gridpoint.row-1][gridpoint.column-1] = loss_value
-# 
-#         logger.debug('%s= losses', losses)
-#         logger.debug('%s = loss_value', loss_value)
-#         logger.debug('%s = gridpoint', gridpoint)
-#         logger.debug('%s = interval', interval)
-#         logger.debug('%s = loss_value', loss_value)
-#         logger.debug('%s = loss_curves', loss_curves[site])
-# 
-#     def test_zero_curve_produces_zero_loss(self):
-#         # check that curves of zero produce zero loss (and no error)
-#         zero_curve = shapes.Curve([('0.0', 0.0), ('0.0', 0.0),])        
-#         loss_value = engines.compute_loss(zero_curve, 0.01)
-#         self.assertEqual(0.0, loss_value)
-#         
-#     def test_loss_value_interpolation_bounds(self):
-#         # for a set of example loss ratio curves and a single invest. interval,
-#         interval = 0.01
-#         zero_curve = shapes.EMPTY_CURVE
-#         huge_curve = shapes.Curve([(10.0, 10.0)])
-#         normal_curve = shapes.Curve([(0.1, 0.2), (0.2, 0.21)])
-#         loss_curves = [zero_curve, normal_curve, huge_curve]
-#     
-#         # check that curves with no point < 5 don't throw an error
-#             
-#     @test.skipit
-#     def test_site_intersections(self):
-#         """Loss ratios and loss curves can only be computed when we have:
-#         
-#          1. A hazard curve for the site
-#          2. An exposed asset for the site
-#          3. The vulnerability curve for the asset
-#          4. A region of interest that includes the site
-# 
-#         TODO(fab): This test should be split, and the fragments should be
-#         assigned to tests for other modules:
-#         1) The first part that asserts that the first point is not contained 
-#            in the convex hull of the three other points should be moved to 
-#            the tests for the 'shapes' module.
-#         2) The second part that asserts that exceptions are raised if hazard
-#            and exposure are not given for the same sites should be moved to
-#            tests for the 'jobber' module.
-#         """
-# 
-#         # NOTE(fab): these points are all on a line, so the convex hull of
-#         # their union will be a LINESTRING
-#         first_site = shapes.Site(10.0, 10.0)
-#         second_site = shapes.Site(11.0, 11.0)
-#         third_site = shapes.Site(12.0, 12.0)
-#         fourth_site = shapes.Site(13.0, 13.0)
-#         
-#         multi_point = \
-#             second_site.point.union(third_site.point).union(fourth_site.point)
-#         region_of_interest = shapes.Region(multi_point.convex_hull)
-#         
-#         logger.debug("Region of interest bounds are %s", 
-#             str(region_of_interest.bounds))
-#         
-#         self.assertRaises(Exception, region_of_interest.grid.point_at, first_site)
-# 
-#         second_gp = region_of_interest.grid.point_at(second_site)
-#         third_gp = region_of_interest.grid.point_at(third_site)
-#         fourth_gp = region_of_interest.grid.point_at(fourth_site)
-#         
-#         logger.debug("Second GP is at %s: %s, %s", 
-#             str(second_gp), second_gp.row, second_gp.column)
-#         
-#         hazard_curves = {}
-#         # hazard_curves[first_gp] = shapes.Curve([('6.0', 0.0), ('7.0', 0.0)])
-#         hazard_curves[second_gp] = shapes.Curve([('6.0', 0.0), ('7.0', 0.0)])
-#         hazard_curves[third_gp] = shapes.Curve([('6.0', 0.0), ('7.0', 0.0)])
-#         
-#         ratio_results = {}
-#         loss_results = {}
-#         
-#         # TODO(fab): use vulnerability file for tests, 
-#         vulnerability_curves = {}
-#         vulnerability_curves['RC/ND-FR-D/HR'] = shapes.Curve(
-#             [(5.0, (0.25, 0.5)),
-#              (6.0, (0.4, 0.4)),
-#              (7.0, (0.6, 0.3))])
-#         
-#         # TODO(fab): use exposure file for tests
-#         exposure_portfolio = {}
-#         exposure_portfolio[fourth_gp] = {'AssetValue': 320000.0, 'PortfolioID': 'PAV01', 
-#             'VulnerabilityFunction': 'RC/ND-FR-D/HR', 'AssetID': '06', 
-#             'PortfolioDescription': 'Collection of existing building in downtown Pavia', 
-#             'AssetDescription': 'Moment-resisting ductile concrete frame high rise'}
-#         
-#         # TODO(fab): use kvs-enabled engine, through jobber
-#         risk_engine = engines.ProbabilisticLossRatioCalculator(hazard_curves, 
-#                                 exposure_portfolio)
-#                                   
-#         for gridpoint in region_of_interest.grid:
-#             ratio_results[gridpoint] = \
-#                 risk_engine.compute_loss_ratio_curve(gridpoint)
-#             loss_results[gridpoint] = \
-#                 risk_engine.compute_loss_curve(gridpoint, 
-#                                                ratio_results[gridpoint])
-#         
-#         logger.debug("Ratio Results keys are %s" % ratio_results.keys())
-#         
-#         #self.assertFalse(first_gp in ratio_results.keys())
-#         self.assertEqual(ratio_results[third_gp], None)
-#         self.assertEqual(ratio_results[second_gp], None) # No asset, 
-#         
-#         # No exposure at second site, so no loss results
-#         self.assertEqual(loss_results[second_gp], None)
-#         # self.assertNotEqual(loss_results[fourth_gp], None)+                common.compute_mean_loss(loss_ratio_curve), 3)