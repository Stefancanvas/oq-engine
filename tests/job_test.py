# -*- coding: utf-8 -*-

# Copyright (c) 2010-2012, GEM Foundation.
#
# OpenQuake is free software: you can redistribute it and/or modify it
# under the terms of the GNU Affero General Public License as published
# by the Free Software Foundation, either version 3 of the License, or
# (at your option) any later version.
#
# OpenQuake is distributed in the hope that it will be useful,
# but WITHOUT ANY WARRANTY; without even the implied warranty of
# MERCHANTABILITY or FITNESS FOR A PARTICULAR PURPOSE.  See the
# GNU General Public License for more details.
#
# You should have received a copy of the GNU Affero General Public License
# along with OpenQuake.  If not, see <http://www.gnu.org/licenses/>.


import os
import textwrap
import unittest

from functools import partial
from tempfile import gettempdir

from django.contrib.gis.geos.polygon import Polygon
from django.contrib.gis.geos.collections import MultiPoint

from openquake import engine
from openquake import kvs
from openquake.db import models
from openquake import shapes
<<<<<<< HEAD
from openquake.engine import import_job_profile
=======
>>>>>>> 18baa81e
from openquake.engine import JobContext
from openquake.engine import _parse_config_file
from openquake.engine import _prepare_config_parameters
from openquake.engine import _prepare_job
from openquake.job import config
from openquake.job.params import config_text_to_list

from tests.utils import helpers
from tests.utils.helpers import patch


CONFIG_FILE = "config.gem"
CONFIG_WITH_INCLUDES = "config_with_includes.gem"
HAZARD_ONLY = "hazard-config.gem"

REGION_EXPOSURE_TEST_FILE = "ExposureModelFile-helpers.region"
BLOCK_SPLIT_TEST_FILE = "block_split.gem"
REGION_TEST_FILE = "small.region"


def _to_coord_list(geometry):
    pts = []

    if isinstance(geometry, Polygon):
        # Ignore the last coord:
        for c in geometry.coords[0][:-1]:
            pts.append(str(c[1]))
            pts.append(str(c[0]))

        return ', '.join(pts)
    elif isinstance(geometry, MultiPoint):
        for c in geometry.coords:
            pts.append(str(c[1]))
            pts.append(str(c[0]))

        return ', '.join(pts)
    else:
        raise RuntimeError('Unexpected geometry type: %s' % type(geometry))


class ConfigParseTestCase(unittest.TestCase):

    def test_parse_file(self):
        content = '''
            [GENERAL]
            CALCULATION_MODE = Event Based

            [HAZARD]
            MINIMUM_MAGNITUDE = 5.0
            '''
        config_path = helpers.touch(
            dir=gettempdir(), content=textwrap.dedent(content))

        params, sections = _parse_config_file(config_path)

        self.assertEqual(
            {'BASE_PATH': gettempdir(),
             'CALCULATION_MODE': 'Event Based',
             'MINIMUM_MAGNITUDE': '5.0'},
            params)
        self.assertEqual(['GENERAL', 'HAZARD'], sorted(sections))

    def test_parse_missing_files(self):
        config_path = '/does/not/exist'

        self.assertRaises(config.ValidationException, _parse_config_file,
                          config_path)

    def test_prepare_parameters(self):
        content = '''
            [GENERAL]
            CALCULATION_MODE = Event Based
            # unknown parameter
            FOO = 5

            [HAZARD]
            MINIMUM_MAGNITUDE = 5.0
            # not used for this calc mode
            COMPUTE_MEAN_HAZARD_CURVE = true
            '''
        config_path = helpers.touch(
            dir=gettempdir(), content=textwrap.dedent(content))

        params, sections = _parse_config_file(config_path)
        params, sections = _prepare_config_parameters(params, sections)

        self.assertEqual(
            {'BASE_PATH': gettempdir(),
             'MINIMUM_MAGNITUDE': '5.0',
             'CALCULATION_MODE': 'Event Based'},
            params)
        self.assertEqual(['GENERAL', 'HAZARD'], sorted(sections))

    def test_prepare_parameters_for_uhs_set_imt_to_sa(self):
        # The imt is always set to "sa" for uhs jobs.
        content = '''
            [general]

            CALCULATION_MODE = UHS

            SITES = 0.0, 0.0

            DESCRIPTION = Uniform Hazard Spectra Demo

            [HAZARD]

            # parameters for UHS calculations
            UHS_PERIODS = 0.025, 0.45, 2.5
            POES = 0.1, 0.02
            INTENSITY_MEASURE_TYPE = PGA
            '''
        config_path = helpers.touch(
            dir=gettempdir(), content=textwrap.dedent(content))

        params, sections = _parse_config_file(config_path)
        params, sections = _prepare_config_parameters(params, sections)
        self.assertEqual("SA", params["INTENSITY_MEASURE_TYPE"])

    def test_prepare_path_parameters(self):
        content = '''
            [GENERAL]
            CALCULATION_MODE = Event Based
            OUTPUT_DIR = output

            [HAZARD]
            SOURCE_MODEL_LOGIC_TREE_FILE = source-model.xml
            GMPE_LOGIC_TREE_FILE = gmpe.xml

            [RISK]
            EXPOSURE = /absolute/exposure.xml
            VULNERABILITY = vulnerability.xml
            '''
        config_path = helpers.touch(content=textwrap.dedent(content))

        params, sections = _parse_config_file(config_path)
        params, sections = _prepare_config_parameters(params, sections)

        self.assertEqual(
            {'BASE_PATH': gettempdir(),
             'OUTPUT_DIR': 'output',
             'SOURCE_MODEL_LOGIC_TREE_FILE': 'source-model.xml',
             'GMPE_LOGIC_TREE_FILE': 'gmpe.xml',
             'EXPOSURE': '/absolute/exposure.xml',
             'VULNERABILITY': 'vulnerability.xml',
             'CALCULATION_MODE': 'Event Based'},
            params)
        self.assertEqual(['GENERAL', 'HAZARD', 'RISK'], sorted(sections))


def datapath(test, path):
    return helpers.testdata_path("%s/%s" % (test, path))


class PrepareJobTestCase(unittest.TestCase, helpers.DbTestCase):
    """
    Unit tests for the _prepare_job helper function, which creates a new
    job entry with the associated parameters.

    Test data is a trimmed-down version of smoketest config files

    As a side-effect, also tests that the inserted record satisfied
    the DB constraints.
    """

    BASE_CLASSICAL_PARAMS = {
        'CALCULATION_MODE': 'Classical',
        'POES': '0.01 0.1',
        'SOURCE_MODEL_LT_RANDOM_SEED': '23',
        'GMPE_LT_RANDOM_SEED': '5',
        'INTENSITY_MEASURE_TYPE': 'PGA',
        'MINIMUM_MAGNITUDE': '5.0',
        'INVESTIGATION_TIME': '50.0',
        'INCLUDE_GRID_SOURCES': 'true',
        'TREAT_GRID_SOURCE_AS': 'Point Sources',
        'INCLUDE_AREA_SOURCES': 'true',
        'TREAT_AREA_SOURCE_AS': 'Point Sources',
        'QUANTILE_LEVELS': '0.25 0.50',
        'INTENSITY_MEASURE_LEVELS': '0.005, 0.007, 0.0098, 0.0137, 0.0192',
        'GMPE_TRUNCATION_TYPE': '2 Sided',
        'STANDARD_DEVIATION_TYPE': 'Total',
        'MAXIMUM_DISTANCE': '200.0',
        'NUMBER_OF_LOGIC_TREE_SAMPLES': '2',
        'PERIOD': '0.0',
        'DAMPING': '5.0',
        'INCLUDE_FAULT_SOURCE': 'true',
        'FAULT_RUPTURE_OFFSET': '5.0',
        'FAULT_SURFACE_DISCRETIZATION': '1.0',
        'FAULT_MAGNITUDE_SCALING_SIGMA': '0.0',
        'FAULT_MAGNITUDE_SCALING_RELATIONSHIP': 'W&C 1994 Mag-Length Rel.',
        'REFERENCE_VS30_VALUE': '760.0',
        'REFERENCE_DEPTH_TO_2PT5KM_PER_SEC_PARAM': '5.0',
        'COMPONENT': 'Average Horizontal (GMRotI50)',
        'CONDITIONAL_LOSS_POE': '0.01',
        'TRUNCATION_LEVEL': '3',
        'COMPUTE_MEAN_HAZARD_CURVE': 'true',
        'AREA_SOURCE_DISCRETIZATION': '0.1',
        'AREA_SOURCE_MAGNITUDE_SCALING_RELATIONSHIP':
            'W&C 1994 Mag-Length Rel.',
        'WIDTH_OF_MFD_BIN': '0.1',
        'SADIGH_SITE_TYPE': 'Rock',
        'INCLUDE_SUBDUCTION_FAULT_SOURCE': 'true',
        'SUBDUCTION_FAULT_RUPTURE_OFFSET': '10.0',
        'SUBDUCTION_FAULT_SURFACE_DISCRETIZATION': '10.0',
        'SUBDUCTION_FAULT_MAGNITUDE_SCALING_SIGMA': '0.0',
        'SUBDUCTION_RUPTURE_ASPECT_RATIO': '1.5',
        'SUBDUCTION_RUPTURE_FLOATING_TYPE': 'Along strike and down dip',
        'SUBDUCTION_FAULT_MAGNITUDE_SCALING_RELATIONSHIP':
            'W&C 1994 Mag-Length Rel.',
        'RUPTURE_ASPECT_RATIO': '1.5',
        'RUPTURE_FLOATING_TYPE': 'Along strike and down dip',
        'BASE_PATH': '/base/path'
    }

    BASE_SCENARIO_PARAMS = {
        'CALCULATION_MODE': 'Scenario',
        'GMPE_MODEL_NAME': 'BA_2008_AttenRel',
        'GMF_RANDOM_SEED': '3',
        'RUPTURE_SURFACE_DISCRETIZATION': '0.1',
        'INTENSITY_MEASURE_TYPE': 'PGA',
        'REFERENCE_VS30_VALUE': '759.0',
        'COMPONENT': 'Average Horizontal (GMRotI50)',
        'PERIOD': '0.0',
        'DAMPING': '5.0',
        'NUMBER_OF_GROUND_MOTION_FIELDS_CALCULATIONS': '5',
        'TRUNCATION_LEVEL': '3',
        'GMPE_TRUNCATION_TYPE': '1 Sided',
        'GROUND_MOTION_CORRELATION': 'true',
        'EPSILON_RANDOM_SEED': '37',
        'BASE_PATH': '/base/path'
    }

    BASE_EVENT_BASED_PARAMS = {
        'CALCULATION_MODE': 'Event Based',
        'SOURCE_MODEL_LT_RANDOM_SEED': '23',
        'GMPE_LT_RANDOM_SEED': '5',
        'INTENSITY_MEASURE_TYPE': 'SA',
        'INCLUDE_GRID_SOURCES': 'false',
        'INCLUDE_SUBDUCTION_FAULT_SOURCE': 'false',
        'RUPTURE_ASPECT_RATIO': '1.5',
        'MINIMUM_MAGNITUDE': '5.0',
        'SUBDUCTION_FAULT_MAGNITUDE_SCALING_SIGMA': '0.0',
        'INVESTIGATION_TIME': '50.0',
        'TREAT_GRID_SOURCE_AS': 'Point Sources',
        'INCLUDE_AREA_SOURCES': 'true',
        'TREAT_AREA_SOURCE_AS': 'Point Sources',
        'INTENSITY_MEASURE_LEVELS': '0.005, 0.007, 0.0098, 0.0137, 0.0192',
        'GROUND_MOTION_CORRELATION': 'false',
        'GMPE_TRUNCATION_TYPE': 'None',
        'STANDARD_DEVIATION_TYPE': 'Total',
        'SUBDUCTION_FAULT_RUPTURE_OFFSET': '10.0',
        'NUMBER_OF_LOGIC_TREE_SAMPLES': '5',
        'PERIOD': '1.0',
        'DAMPING': '5.0',
        'NUMBER_OF_SEISMICITY_HISTORIES': '1',
        'INCLUDE_FAULT_SOURCE': 'true',
        'FAULT_RUPTURE_OFFSET': '5.0',
        'FAULT_SURFACE_DISCRETIZATION': '1.0',
        'FAULT_MAGNITUDE_SCALING_SIGMA': '0.0',
        'FAULT_MAGNITUDE_SCALING_RELATIONSHIP': 'W&C 1994 Mag-Length Rel.',
        'SUBDUCTION_RUPTURE_ASPECT_RATIO': '1.5',
        'REFERENCE_VS30_VALUE': '760.0',
        'REFERENCE_DEPTH_TO_2PT5KM_PER_SEC_PARAM': '5.0',
        'COMPONENT': 'Average Horizontal',
        'CONDITIONAL_LOSS_POE': '0.01',
        'TRUNCATION_LEVEL': '3',
        'AREA_SOURCE_DISCRETIZATION': '0.1',
        'AREA_SOURCE_MAGNITUDE_SCALING_RELATIONSHIP':
            'W&C 1994 Mag-Length Rel.',
        'WIDTH_OF_MFD_BIN': '0.1',
        'SADIGH_SITE_TYPE': 'Rock',
        'SUBDUCTION_FAULT_RUPTURE_OFFSET': '10.0',
        'SUBDUCTION_FAULT_SURFACE_DISCRETIZATION': '10.0',
        'SUBDUCTION_FAULT_MAGNITUDE_SCALING_SIGMA': '0.0',
        'SUBDUCTION_RUPTURE_ASPECT_RATIO': '1.5',
        'SUBDUCTION_RUPTURE_FLOATING_TYPE': 'Along strike and down dip',
        'SUBDUCTION_FAULT_MAGNITUDE_SCALING_RELATIONSHIP':
            'W&C 1994 Mag-Length Rel.',
        'RUPTURE_ASPECT_RATIO': '1.5',
        'RUPTURE_FLOATING_TYPE': 'Along strike and down dip',
        'GMF_RANDOM_SEED': '1',
        'BASE_PATH': '/base/path'
    }

    def setUp(self):
        self.job = engine.prepare_job()

    def tearDown(self):
        if (hasattr(self, "job") and self.job):
            self.teardown_job(self.job)

    def _reload_params(self):
        return models.profile4job(self.job.id)

    def assertFieldsEqual(self, expected, params):
        got_params = dict((k, getattr(params, k)) for k in expected.keys())

        self.assertEqual(expected, got_params)

    def _get_inputs(self, job):
        inputs = [dict(path=i.path, type=i.input_type)
                  for i in models.inputs4job(self.job.id)]

        return sorted(inputs, key=lambda i: (i['type'], i['path']))

    def test_prepare_classical_job_over_sites(self):
        '''
        Same as test_prepare_classical_job, but with geometry specified as
        a list of sites.
        '''
        params = self.BASE_CLASSICAL_PARAMS.copy()
        params['SITES'] = '37.9, -121.9, 37.9, -121.6, 37.5, -121.6'
        params['LREM_STEPS_PER_INTERVAL'] = '5'

        jp = _prepare_job(params, ['HAZARD', 'RISK'], 'openquake', self.job,
                          False)
        self.assertEqual(params['SITES'], _to_coord_list(jp.sites))
        self.assertFieldsEqual(
            {'calc_mode': 'classical',
             'min_magnitude': 5.0,
             'investigation_time': 50.0,
             'component': 'gmroti50',
             'imt': 'pga',
             'period': None,
             'truncation_type': 'twosided',
             'truncation_level': 3.0,
             'reference_vs30_value': 760.0,
             'imls': [0.005, 0.007, 0.0098, 0.0137, 0.0192],
             'poes': [0.01, 0.1],
             'realizations': 2,
             'histories': None,
             'gm_correlated': None,
             }, jp)

    def test_prepare_scenario_job(self):
        abs_path = partial(datapath, "scenario")
        params = self.BASE_SCENARIO_PARAMS.copy()
        params['REGION_VERTEX'] = \
            '34.07, -118.25, 34.07, -118.22, 34.04, -118.22'
        params['REGION_GRID_SPACING'] = '0.02'
        params['SINGLE_RUPTURE_MODEL'] = abs_path("simple-fault-rupture.xml")
        params['EXPOSURE'] = abs_path("LA_small_portfolio.xml")
        params['VULNERABILITY'] = abs_path("vulnerability.xml")

        jp = _prepare_job(params, ['HAZARD', 'RISK'], 'openquake', self.job,
                          False)
        self.assertEqual(params['REGION_VERTEX'], _to_coord_list(jp.region))
        self.assertFieldsEqual(
            {'calc_mode': 'scenario',
             'region_grid_spacing': 0.02,
             'min_magnitude': None,
             'investigation_time': None,
             'component': 'gmroti50',
             'imt': 'pga',
             'period': None,
             'truncation_type': 'onesided',
             'truncation_level': 3.0,
             'reference_vs30_value': 759.0,
             'imls': None,
             'poes': None,
             'realizations': None,
             'histories': None,
             'gm_correlated': True,
             'damping': None,
             'gmf_calculation_number': 5,
             'rupture_surface_discretization': 0.1,
             }, jp)

    def test_prepare_scenario_job_over_sites(self):
        '''
        Same as test_prepare_scenario_job, but with geometry specified as
        a list of sites.
        '''
        params = self.BASE_SCENARIO_PARAMS.copy()
        params['SITES'] = '34.07, -118.25, 34.07, -118.22, 34.04, -118.22'

        jp = _prepare_job(params, ['HAZARD', 'RISK'], 'openquake', self.job,
                          False)
        self.assertEqual(params['SITES'], _to_coord_list(jp.sites))
        self.assertFieldsEqual(
            {'calc_mode': 'scenario',
             'min_magnitude': None,
             'investigation_time': None,
             'component': 'gmroti50',
             'imt': 'pga',
             'period': None,
             'truncation_type': 'onesided',
             'truncation_level': 3.0,
             'reference_vs30_value': 759.0,
             'imls': None,
             'poes': None,
             'realizations': None,
             'histories': None,
             'gm_correlated': True,
             }, jp)

    def test_prepare_event_based_job_over_sites(self):
        '''
        Same as test_prepare_event_based_job, but with geometry specified as
        a list of sites.
        '''

        params = self.BASE_EVENT_BASED_PARAMS.copy()
        params['SITES'] = '33.88, -118.3, 33.88, -118.06, 33.76, -118.06'
        params['LOSS_HISTOGRAM_BINS'] = '25'

        jp = _prepare_job(params, ['HAZARD', 'RISK'], 'openquake', self.job,
                          False)
        self.assertEqual(params['SITES'], _to_coord_list(jp.sites))
        self.assertFieldsEqual(
            {'calc_mode': 'event_based',
             'min_magnitude': 5.0,
             'investigation_time': 50.0,
             'component': 'average',
             'imt': 'sa',
             'period': 1.0,
             'truncation_type': 'none',
             'truncation_level': 3.0,
             'reference_vs30_value': 760.0,
             'imls': [0.005, 0.007, 0.0098, 0.0137, 0.0192],
             'poes': None,
             'realizations': 5,
             'histories': 1,
             'gm_correlated': False,
             }, jp)


<<<<<<< HEAD
class RunJobTestCase(unittest.TestCase):

    def setUp(self):
        self.job_from_file = engine._job_from_file
        self.init_logs_amqp_send = patch('openquake.logs.init_logs_amqp_send')
        self.init_logs_amqp_send.start()
        self.job = engine.prepare_job()
        self.job_profile, self.params, self.sections = (
            engine.import_job_profile(helpers.get_data_path(CONFIG_FILE),
                                      self.job))

    def tearDown(self):
        self.init_logs_amqp_send.stop()

    def _calculation_status(self):
        return models.OqJob.objects.latest(field_name='last_update').status

    @helpers.skipit
    def test_successful_job_lifecycle(self):

        def test_status_running_and_succeed(*args):
            self.assertEqual('running', self._calculation_status())

            return []

        def patch_job_launch(*args, **kwargs):
            self.job = self.job_from_file(*args, **kwargs)

            self.assertEqual('pending', self._calculation_status())

            return self.job

        before_launch = engine._launch_job
        try:
            engine._launch_job = mock.Mock(
                side_effect=test_status_running_and_succeed)

            with patch('openquake.engine._job_from_file') as from_file:
                from_file.side_effect = patch_job_launch

                with patch('os.fork', mocksignature=False) as fork:
                    fork.return_value = 0
                    engine.run_job(self.job, self.params, self.sections)

            self.assertEqual(1, engine._launch_job.call_count)
            self.assertEqual('succeeded', self._calculation_status())
        finally:
            engine._launch_job = before_launch

    @helpers.skipit
    def test_failed_job_lifecycle(self):

        def test_status_running_and_fail(*args):
            self.assertEqual('running', self._calculation_status())

            raise Exception('OMG!')

        def patch_job_launch(*args, **kwargs):
            self.job = self.job_from_file(*args, **kwargs)

            self.assertEqual('pending', self._calculation_status())

            return self.job

        before_launch = engine._launch_job
        try:
            engine._launch_job = mock.Mock(
                side_effect=test_status_running_and_fail)

            with patch('openquake.engine._job_from_file') as from_file:
                from_file.side_effect = patch_job_launch

                with patch('os.fork', mocksignature=False) as fork:
                    fork.return_value = 0
                    self.assertRaises(Exception, engine.run_job,
                                      self.job, self.params, self.sections)

            self.assertEqual(1, engine._launch_job.call_count)
            self.assertEqual('failed', self._calculation_status())
        finally:
            engine._launch_job = before_launch

    def test_computes_sites_in_region_when_specified(self):
        """When we have hazard jobs only, and we specify a region,
        we use the standard algorithm to split the region in sites. In this
        example, the region has just four sites (the region boundaries).
        """
        sections = [config.HAZARD_SECTION, config.GENERAL_SECTION]
        input_region = "2.0, 1.0, 2.0, 2.0, 1.0, 2.0, 1.0, 1.0"

        params = {config.INPUT_REGION: input_region,
                config.REGION_GRID_SPACING: 1.0}

        engine = helpers.create_job(params, sections=sections)

        expected_sites = [shapes.Site(1.0, 1.0), shapes.Site(2.0, 1.0),
                shapes.Site(1.0, 2.0), shapes.Site(2.0, 2.0)]

        self.assertEqual(expected_sites, engine.sites_to_compute())

    def test_computes_specific_sites_when_specified(self):
        """When we have hazard jobs only, and we specify a list of sites
        (SITES parameter in the configuration file) we trigger the
        computation only on those sites.
        """
        sections = [config.HAZARD_SECTION, config.GENERAL_SECTION]
        sites = "1.0, 1.5, 1.5, 2.5, 3.0, 3.0, 4.0, 4.5"

        params = {config.SITES: sites}

        engine = helpers.create_job(params, sections=sections)

        expected_sites = [shapes.Site(1.5, 1.0), shapes.Site(2.5, 1.5),
                shapes.Site(3.0, 3.0), shapes.Site(4.5, 4.0)]

        self.assertEqual(expected_sites, engine.sites_to_compute())

    def test_computes_sites_in_region_with_risk_jobs(self):
        """When we have hazard and risk jobs, we always use the region."""
        sections = [config.HAZARD_SECTION,
                    config.GENERAL_SECTION, config.RISK_SECTION]

        input_region = "2.0, 1.0, 2.0, 2.0, 1.0, 2.0, 1.0, 1.0"

        params = {config.INPUT_REGION: input_region,
                config.REGION_GRID_SPACING: 1.0}

        engine = helpers.create_job(params, sections=sections)

        expected_sites = [shapes.Site(1.0, 1.0), shapes.Site(2.0, 1.0),
                shapes.Site(1.0, 2.0), shapes.Site(2.0, 2.0)]

        self.assertEqual(expected_sites, engine.sites_to_compute())

    @helpers.skipit
    def test_supervisor_is_spawned(self):
        with patch('openquake.engine._job_from_file'):

            before_launch = engine._launch_job
            try:
                engine._launch_job = mock.Mock()
                with patch('os.fork', mocksignature=False) as fork:

                    def fork_side_effect():
                        fork.side_effect = lambda: 0
                        return 1234
                    fork.side_effect = fork_side_effect
                    superv_func = 'openquake.supervising.supervisor.supervise'
                    with patch(superv_func) as sv:
                        engine.run_job(self.job, self.params, self.sections)
                        job = models.OqJob.objects.latest(
                            field_name='last_update')

                        self.assertEqual(1, sv.call_count)
                        self.assertEqual(((1234, job.id), {'log_file': None}),
                                         sv.call_args)
            finally:
                engine._launch_job = before_launch


@unittest.skip
class JobStatsTestCase(unittest.TestCase):
    '''
    Tests related to capturing job stats.
    '''

    def setUp(self):
        # Test 'event-based' job
        cfg_path = helpers.testdata_path("simplecase/config.gem")
        base_path = helpers.testdata_path("simplecase")

        oq_job = engine.prepare_job()
        oq_job_profile, params, sections = engine.import_job_profile(
            cfg_path, oq_job)

        self.eb_job = JobContext(
            params, oq_job.id, sections=sections, base_path=base_path,
            oq_job_profile=oq_job_profile, oq_job=oq_job)

    def test_record_initial_stats(self):
        '''Verify that
        :py:method:`openquake.engine.JobContext._record_initial_stats`
        reports initial calculation stats.

        As we add fields to the uiapi.job_stats table, this test will need to
        be updated to check for this new information.
        '''
        self.eb_job._record_initial_stats()

        actual_stats = models.JobStats.objects.get(oq_job=self.eb_job.job_id)

        self.assertTrue(actual_stats.start_time is not None)
        self.assertEqual(91, actual_stats.num_sites)
        self.assertEqual(1, actual_stats.realizations)


=======
>>>>>>> 18baa81e
class JobUtilsTestCase(unittest.TestCase):
    """Tests for utility functions in the job module."""

    def test_config_text_to_list(self):
        """Exercise :function:`openquake.job.params.config_text_to_list`."""
        expected = ['MagDistPMF', 'MagDistEpsPMF', 'FullDisaggMatrix']

        # the input mixes spaces and commas for robustness testing:
        test_input = 'MagDistPMF,MagDistEpsPMF FullDisaggMatrix'

        self.assertEqual(expected, config_text_to_list(test_input))

    def test_config_text_to_list_with_transform(self):
        """Exercise :function:`openquake.job.params.config_text_to_list` with a
        transform specified.
        """
        expected = [0.01, 0.02, 0.03, 0.04]

        # again, mix spaces and commas
        test_input = '0.01,0.02, 0.03 0.04'

        self.assertEqual(expected, config_text_to_list(test_input, float))

    def test_config_text_to_list_all_whitespace_input(self):
        """Exercise :function:`openquake.job.params.config_text_to_list` with
        an input of only spaces. """

        expected = []

        test_input = '     '

        self.assertEqual(expected, config_text_to_list(test_input))<|MERGE_RESOLUTION|>--- conflicted
+++ resolved
@@ -16,7 +16,6 @@
 # along with OpenQuake.  If not, see <http://www.gnu.org/licenses/>.
 
 
-import os
 import textwrap
 import unittest
 
@@ -27,14 +26,7 @@
 from django.contrib.gis.geos.collections import MultiPoint
 
 from openquake import engine
-from openquake import kvs
 from openquake.db import models
-from openquake import shapes
-<<<<<<< HEAD
-from openquake.engine import import_job_profile
-=======
->>>>>>> 18baa81e
-from openquake.engine import JobContext
 from openquake.engine import _parse_config_file
 from openquake.engine import _prepare_config_parameters
 from openquake.engine import _prepare_job
@@ -42,7 +34,6 @@
 from openquake.job.params import config_text_to_list
 
 from tests.utils import helpers
-from tests.utils.helpers import patch
 
 
 CONFIG_FILE = "config.gem"
@@ -460,205 +451,6 @@
              }, jp)
 
 
-<<<<<<< HEAD
-class RunJobTestCase(unittest.TestCase):
-
-    def setUp(self):
-        self.job_from_file = engine._job_from_file
-        self.init_logs_amqp_send = patch('openquake.logs.init_logs_amqp_send')
-        self.init_logs_amqp_send.start()
-        self.job = engine.prepare_job()
-        self.job_profile, self.params, self.sections = (
-            engine.import_job_profile(helpers.get_data_path(CONFIG_FILE),
-                                      self.job))
-
-    def tearDown(self):
-        self.init_logs_amqp_send.stop()
-
-    def _calculation_status(self):
-        return models.OqJob.objects.latest(field_name='last_update').status
-
-    @helpers.skipit
-    def test_successful_job_lifecycle(self):
-
-        def test_status_running_and_succeed(*args):
-            self.assertEqual('running', self._calculation_status())
-
-            return []
-
-        def patch_job_launch(*args, **kwargs):
-            self.job = self.job_from_file(*args, **kwargs)
-
-            self.assertEqual('pending', self._calculation_status())
-
-            return self.job
-
-        before_launch = engine._launch_job
-        try:
-            engine._launch_job = mock.Mock(
-                side_effect=test_status_running_and_succeed)
-
-            with patch('openquake.engine._job_from_file') as from_file:
-                from_file.side_effect = patch_job_launch
-
-                with patch('os.fork', mocksignature=False) as fork:
-                    fork.return_value = 0
-                    engine.run_job(self.job, self.params, self.sections)
-
-            self.assertEqual(1, engine._launch_job.call_count)
-            self.assertEqual('succeeded', self._calculation_status())
-        finally:
-            engine._launch_job = before_launch
-
-    @helpers.skipit
-    def test_failed_job_lifecycle(self):
-
-        def test_status_running_and_fail(*args):
-            self.assertEqual('running', self._calculation_status())
-
-            raise Exception('OMG!')
-
-        def patch_job_launch(*args, **kwargs):
-            self.job = self.job_from_file(*args, **kwargs)
-
-            self.assertEqual('pending', self._calculation_status())
-
-            return self.job
-
-        before_launch = engine._launch_job
-        try:
-            engine._launch_job = mock.Mock(
-                side_effect=test_status_running_and_fail)
-
-            with patch('openquake.engine._job_from_file') as from_file:
-                from_file.side_effect = patch_job_launch
-
-                with patch('os.fork', mocksignature=False) as fork:
-                    fork.return_value = 0
-                    self.assertRaises(Exception, engine.run_job,
-                                      self.job, self.params, self.sections)
-
-            self.assertEqual(1, engine._launch_job.call_count)
-            self.assertEqual('failed', self._calculation_status())
-        finally:
-            engine._launch_job = before_launch
-
-    def test_computes_sites_in_region_when_specified(self):
-        """When we have hazard jobs only, and we specify a region,
-        we use the standard algorithm to split the region in sites. In this
-        example, the region has just four sites (the region boundaries).
-        """
-        sections = [config.HAZARD_SECTION, config.GENERAL_SECTION]
-        input_region = "2.0, 1.0, 2.0, 2.0, 1.0, 2.0, 1.0, 1.0"
-
-        params = {config.INPUT_REGION: input_region,
-                config.REGION_GRID_SPACING: 1.0}
-
-        engine = helpers.create_job(params, sections=sections)
-
-        expected_sites = [shapes.Site(1.0, 1.0), shapes.Site(2.0, 1.0),
-                shapes.Site(1.0, 2.0), shapes.Site(2.0, 2.0)]
-
-        self.assertEqual(expected_sites, engine.sites_to_compute())
-
-    def test_computes_specific_sites_when_specified(self):
-        """When we have hazard jobs only, and we specify a list of sites
-        (SITES parameter in the configuration file) we trigger the
-        computation only on those sites.
-        """
-        sections = [config.HAZARD_SECTION, config.GENERAL_SECTION]
-        sites = "1.0, 1.5, 1.5, 2.5, 3.0, 3.0, 4.0, 4.5"
-
-        params = {config.SITES: sites}
-
-        engine = helpers.create_job(params, sections=sections)
-
-        expected_sites = [shapes.Site(1.5, 1.0), shapes.Site(2.5, 1.5),
-                shapes.Site(3.0, 3.0), shapes.Site(4.5, 4.0)]
-
-        self.assertEqual(expected_sites, engine.sites_to_compute())
-
-    def test_computes_sites_in_region_with_risk_jobs(self):
-        """When we have hazard and risk jobs, we always use the region."""
-        sections = [config.HAZARD_SECTION,
-                    config.GENERAL_SECTION, config.RISK_SECTION]
-
-        input_region = "2.0, 1.0, 2.0, 2.0, 1.0, 2.0, 1.0, 1.0"
-
-        params = {config.INPUT_REGION: input_region,
-                config.REGION_GRID_SPACING: 1.0}
-
-        engine = helpers.create_job(params, sections=sections)
-
-        expected_sites = [shapes.Site(1.0, 1.0), shapes.Site(2.0, 1.0),
-                shapes.Site(1.0, 2.0), shapes.Site(2.0, 2.0)]
-
-        self.assertEqual(expected_sites, engine.sites_to_compute())
-
-    @helpers.skipit
-    def test_supervisor_is_spawned(self):
-        with patch('openquake.engine._job_from_file'):
-
-            before_launch = engine._launch_job
-            try:
-                engine._launch_job = mock.Mock()
-                with patch('os.fork', mocksignature=False) as fork:
-
-                    def fork_side_effect():
-                        fork.side_effect = lambda: 0
-                        return 1234
-                    fork.side_effect = fork_side_effect
-                    superv_func = 'openquake.supervising.supervisor.supervise'
-                    with patch(superv_func) as sv:
-                        engine.run_job(self.job, self.params, self.sections)
-                        job = models.OqJob.objects.latest(
-                            field_name='last_update')
-
-                        self.assertEqual(1, sv.call_count)
-                        self.assertEqual(((1234, job.id), {'log_file': None}),
-                                         sv.call_args)
-            finally:
-                engine._launch_job = before_launch
-
-
-@unittest.skip
-class JobStatsTestCase(unittest.TestCase):
-    '''
-    Tests related to capturing job stats.
-    '''
-
-    def setUp(self):
-        # Test 'event-based' job
-        cfg_path = helpers.testdata_path("simplecase/config.gem")
-        base_path = helpers.testdata_path("simplecase")
-
-        oq_job = engine.prepare_job()
-        oq_job_profile, params, sections = engine.import_job_profile(
-            cfg_path, oq_job)
-
-        self.eb_job = JobContext(
-            params, oq_job.id, sections=sections, base_path=base_path,
-            oq_job_profile=oq_job_profile, oq_job=oq_job)
-
-    def test_record_initial_stats(self):
-        '''Verify that
-        :py:method:`openquake.engine.JobContext._record_initial_stats`
-        reports initial calculation stats.
-
-        As we add fields to the uiapi.job_stats table, this test will need to
-        be updated to check for this new information.
-        '''
-        self.eb_job._record_initial_stats()
-
-        actual_stats = models.JobStats.objects.get(oq_job=self.eb_job.job_id)
-
-        self.assertTrue(actual_stats.start_time is not None)
-        self.assertEqual(91, actual_stats.num_sites)
-        self.assertEqual(1, actual_stats.realizations)
-
-
-=======
->>>>>>> 18baa81e
 class JobUtilsTestCase(unittest.TestCase):
     """Tests for utility functions in the job module."""
 
