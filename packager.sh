#!/bin/bash
#
# packager.sh  Copyright (C) 2014-2016 GEM Foundation
#
# OpenQuake is free software: you can redistribute it and/or modify it
# under the terms of the GNU Affero General Public License as published
# by the Free Software Foundation, either version 3 of the License, or
# (at your option) any later version.
#
# OpenQuake is distributed in the hope that it will be useful,
# but WITHOUT ANY WARRANTY; without even the implied warranty of
# MERCHANTABILITY or FITNESS FOR A PARTICULAR PURPOSE.  See the
# GNU General Public License for more details.
#
# You should have received a copy of the GNU Affero General Public License
# along with OpenQuake.  If not, see <http://www.gnu.org/licenses/>.

#
# DESCRIPTION
#
# packager.sh automates procedures to:
#  - test sources
#  - build Ubuntu package (official or development version)
#  - test Ubuntu package
#
# tests are performed inside linux containers (lxc) to achieve
# a good compromise between speed and isolation
#
# all lxc instances are ephemeral
#
# ephemeral containers are "clones" of a base container and have a
# temporary file system that reflects the contents of the base container
# but any modifications are stored in another overlayed
# file system (in-memory or disk)
#

if [ -n "$GEM_SET_DEBUG" -a "$GEM_SET_DEBUG" != "false" ]; then
    export PS4='+${BASH_SOURCE}:${LINENO}:${FUNCNAME[0]}: '
    set -x
fi
set -e
GEM_GIT_REPO="git://github.com/gem"
GEM_GIT_PACKAGE="oq-engine"
GEM_GIT_DEPS="oq-hazardlib"
GEM_DEB_PACKAGE="python-${GEM_GIT_PACKAGE}"
GEM_DEB_SERIE="master"
if [ -z "$GEM_DEB_REPO" ]; then
    GEM_DEB_REPO="$HOME/gem_ubuntu_repo"
fi
if [ -z "$GEM_DEB_MONOTONE" ]; then
    GEM_DEB_MONOTONE="$HOME/monotone"
fi

GEM_BUILD_ROOT="build-deb"
GEM_BUILD_SRC="${GEM_BUILD_ROOT}/${GEM_DEB_PACKAGE}"

GEM_MAXLOOP=20

GEM_ALWAYS_YES=false

if [ "$GEM_EPHEM_CMD" = "" ]; then
    GEM_EPHEM_CMD="lxc-start-ephemeral"
fi
if [ "$GEM_EPHEM_NAME" = "" ]; then
    GEM_EPHEM_NAME="ubuntu-lxc-eph"
fi

LXC_VER=$(lxc-ls --version | cut -d '.' -f 1)

if [ $LXC_VER -lt 1 ]; then
    echo "lxc >= 1.0.0 is required." >&2
    exit 1
fi

LXC_TERM="lxc-stop -t 10"
LXC_KILL="lxc-stop -k"

if command -v lxc-copy &> /dev/null; then
    # New lxc (>= 2.0.0) with lxc-copy
    GEM_EPHEM_EXE="${GEM_EPHEM_CMD} -n ${GEM_EPHEM_NAME} -e"
else
    # Old lxc (< 2.0.0) with lxc-start-ephimeral
    GEM_EPHEM_EXE="${GEM_EPHEM_CMD} -o ${GEM_EPHEM_NAME} -d"
fi

NL="
"
TB="	"

#
#  functions

#
#  sig_hand - manages cleanup if the build is aborted
#
sig_hand () {
    trap ERR
    echo "signal trapped"
    if [ "$lxc_name" != "" ]; then
        set +e
        if [ "$GEM_USE_CELERY" ]; then
            scp "${lxc_ip}:/tmp/celeryd.log" "out_${BUILD_UBUVER}/celeryd.log"
        fi
        scp "${lxc_ip}:ssh.log" "out_${BUILD_UBUVER}/ssh.history"
        echo "Destroying [$lxc_name] lxc"
        upper="$(mount | grep "${lxc_name}.*upperdir" | sed 's@.*upperdir=@@g;s@,.*@@g')"
        if [ -f "${upper}.dsk" ]; then
            loop_dev="$(sudo losetup -a | grep "(${upper}.dsk)$" | cut -d ':' -f1)"
        fi
        sudo $LXC_KILL -n $lxc_name
        sudo umount /var/lib/lxc/$lxc_name/rootfs
        sudo umount /var/lib/lxc/$lxc_name/ephemeralbind
        echo "$upper" | grep -q '^/tmp/'
        if [ $? -eq 0 ]; then
            sudo umount "$upper"
            sudo rm -r "$upper"
            if [ "$loop_dev" != "" ]; then
                sudo losetup -d "$loop_dev"
                if [ -f "${upper}.dsk" ]; then
                    sudo rm -f "${upper}.dsk"
                fi
            fi
        fi
        sudo lxc-destroy -n $lxc_name
    fi
    if [ -f /tmp/packager.eph.$$.log ]; then
        rm /tmp/packager.eph.$$.log
    fi
    exit 1
}


#
#  dep2var <dep> - converts in a proper way the name of a dependency to a variable name
#      <dep>    the name of the dependency
#
dep2var () {
    echo "$1" | sed 's/[-.]/_/g;s/\(.*\)/\U\1/g'
}

#
#  repo_id_get - retry git repo from local git remote command
repo_id_get () {
    local repo_name repo_line

    if ! repo_name="$(git rev-parse --abbrev-ref --symbolic-full-name @{u} 2>/dev/null)"; then
        repo_line="$(git remote -vv | grep "^origin[ ${TB}]" | grep '(fetch)$')"
        if [ -z "$repo_line" ]; then
            echo "no remote repository associated with the current branch, exit 1"
            exit 1
        fi
    else
        repo_name="$(echo "$repo_name" | sed 's@/.*@@g')"

        repo_line="$(git remote -vv | grep "^${repo_name}[ ${TB}].*(fetch)\$")"
    fi

    if echo "$repo_line" | grep -q '[0-9a-z_-\.]\+@[a-z0-9_-\.]\+:'; then
        repo_id="$(echo "$repo_line" | sed "s/^[^ ${TB}]\+[ ${TB}]\+[^ ${TB}@]\+@//g;s/.git[ ${TB}]\+(fetch)$/.git/g;s@/${GEM_GIT_PACKAGE}.git@@g;s@:@/@g")"
    else
        repo_id="$(echo "$repo_line" | sed "s/^[^ ${TB}]\+[ ${TB}]\+git:\/\///g;s/.git[ ${TB}]\+(fetch)$/.git/g;s@/${GEM_GIT_PACKAGE}.git@@g")"
    fi

    echo "$repo_id"
}

#
#  mksafedir <dname> - try to create a directory and rise an alert if it already exists
#      <dname>    name of the directory to create
#
mksafedir () {
    local dname

    dname="$1"
    if [ "$GEM_ALWAYS_YES" != "true" -a -d "$dname" ]; then
        echo "$dname already exists"
        echo "press Enter to continue or CTRL+C to abort"
        read a
    fi
    rm -rf $dname
    mkdir -p $dname
}

#
#  usage <exitcode> - show usage of the script
#      <exitcode>    value of exitcode
#
usage () {
    local ret

    ret=$1

    echo
    echo "USAGE:"
    echo "    $0 [<-s|--serie> <precise|trusty|xenial>] [-D|--development] [-S--sources_copy] [-B|--binaries] [-U|--unsigned] [-R|--repository]    build debian source package."
    echo "       if -s is present try to produce sources for a specific ubuntu version (precise, trusty or xenial),"
    echo "           (default precise)"
    echo "       if -S is present try to copy sources to <GEM_DEB_MONOTONE>/<BUILD_UBUVER>/source directory"
    echo "       if -B is present binary package is build too."
    echo "       if -R is present update the local repository to the new current package"
    echo "       if -D is present a package with self-computed version is produced."
    echo "       if -U is present no sign are perfomed using gpg key related to the mantainer."
    echo
    echo "    $0 pkgtest <branch-name>"
    echo "                                                 install oq-engine package and related dependencies into"
    echo "                                                 an ubuntu lxc environment and run package tests and demos"

    echo "    $0 devtest <branch-name>"
    echo "                                                 put oq-engine and oq-* dependencies sources in a lxc,"
    echo "                                                 setup environment and run development tests."
    echo
    exit $ret
}

#
#  _wait_ssh <lxc_ip> - wait until the new lxc ssh daemon is ready
#      <lxc_ip>    the IP address of lxc instance
#
_wait_ssh () {
    local lxc_ip="$1"

    for i in $(seq 1 20); do
        if ssh $lxc_ip "echo begin"; then
            break
        fi
        sleep 2
    done
    if [ $i -eq 20 ]; then
        return 1
    fi
}

_pkgbuild_innervm_run () {
    local lxc_ip="$1"
    local DPBP_FLAG="$2"

    trap 'local LASTERR="$?" ; trap ERR ; (exit $LASTERR) ; return' ERR

    ssh $lxc_ip mkdir build-deb
    scp -r * $lxc_ip:build-deb
    gpg -a --export | ssh $lxc_ip "sudo apt-key add -"
    ssh $lxc_ip sudo apt-get update
    ssh $lxc_ip sudo apt-get -y upgrade
    ssh $lxc_ip sudo apt-get -y install build-essential dpatch fakeroot devscripts equivs lintian quilt
    ssh $lxc_ip "sudo mk-build-deps --install --tool 'apt-get -y' build-deb/debian/control"

    ssh $lxc_ip "cd build-deb && dpkg-buildpackage $DPBP_FLAG"
    scp -r ${lxc_ip}:*.{tar.gz,deb,changes,dsc} ../

    return
}

#
#  _devtest_innervm_run <lxc_ip> <branch> - part of source test performed on lxc
#                     the following activities are performed:
#                     - extracts dependencies from oq-{engine,hazardlib, ..} debian/control
#                       files and install them
#                     - builds oq-hazardlib speedups
#                     - installs oq-engine sources on lxc
#                     - set up db
#                     - runs tests
#                     - runs coverage
#                     - collects all tests output files from lxc
#
#      <lxc_ip>   the IP address of lxc instance
#      <branch>   name of the tested branch
#
_devtest_innervm_run () {
    local i old_ifs pkgs_list dep lxc_ip="$1" branch="$2"

    trap 'local LASTERR="$?" ; trap ERR ; (exit $LASTERR) ; return' ERR

    ssh $lxc_ip "rm -f ssh.log"

    ssh $lxc_ip "sudo apt-get update"
    ssh $lxc_ip "sudo apt-get -y upgrade"
    gpg -a --export | ssh $lxc_ip "sudo apt-key add -"
    # install package to manage repository properly
    ssh $lxc_ip "sudo apt-get install -y python-software-properties"

    # add custom packages
    ssh $lxc_ip mkdir -p "repo"
    scp -r ${GEM_DEB_REPO}/custom_pkgs $lxc_ip:repo/custom_pkgs
    ssh $lxc_ip "sudo apt-add-repository \"deb file:/home/ubuntu/repo/custom_pkgs ${BUILD_UBUVER} main\""

    ssh $lxc_ip "sudo apt-get update"
    ssh $lxc_ip "sudo apt-get upgrade -y"

    old_ifs="$IFS"
    IFS=" "
    for dep in $GEM_GIT_DEPS; do
        # extract dependencies for source dependencies
        pkgs_list="$(deps_list "deprec" _jenkins_deps/$dep/debian)"
        ssh $lxc_ip "sudo apt-get install -y ${pkgs_list}"

        # install source dependencies
        cd _jenkins_deps/$dep
        git archive --prefix ${dep}/ HEAD | ssh $lxc_ip "tar xv"
        cd -
    done
    IFS="$old_ifs"

    # extract dependencies for this package
    pkgs_list="$(deps_list "all" debian)"
    ssh $lxc_ip "sudo apt-get install -y ${pkgs_list}"

    # build oq-hazardlib speedups and put in the right place
    ssh $lxc_ip "export GEM_SET_DEBUG=$GEM_SET_DEBUG
                 set -e
                 if [ -n \"\$GEM_SET_DEBUG\" -a \"\$GEM_SET_DEBUG\" != \"false\" ]; then
                     export PS4='+\${BASH_SOURCE}:\${LINENO}:\${FUNCNAME[0]}: '
                     set -x
                 fi
                 cd oq-hazardlib
                 python ./setup.py build
                 for i in \$(find build/ -name *.so); do
                     o=\"\$(echo \"\$i\" | sed 's@^[^/]\+/[^/]\+/@@g')\"
                     cp \$i \$o
                 done"

    # install sources of this package
    git archive --prefix ${GEM_GIT_PACKAGE}/ HEAD | ssh $lxc_ip "tar xv"

    # configure the machine to run tests
    if [ -z "$GEM_DEVTEST_SKIP_TESTS" ]; then
        if [ -n "$GEM_DEVTEST_SKIP_SLOW_TESTS" ]; then
            # skip slow tests
            skip_tests="!slow,"
        fi

        # run tests (in this case we omit 'set -e' to be able to read all tests outputs)
        ssh $lxc_ip "export GEM_SET_DEBUG=$GEM_SET_DEBUG
                 set -e
                 if [ -n \"\$GEM_SET_DEBUG\" -a \"\$GEM_SET_DEBUG\" != \"false\" ]; then
                     export PS4='+\${BASH_SOURCE}:\${LINENO}:\${FUNCNAME[0]}: '
                     set -x
                 fi
                 export PYTHONPATH=\"\$PWD/oq-hazardlib:\$PWD/oq-engine\" ;
                 cd oq-engine
                 nosetests -v -a '${skip_tests}' --with-xunit --xunit-file=xunit-server.xml --with-coverage --cover-package=openquake.server --with-doctest openquake/server/tests/
                 nosetests -v -a '${skip_tests}' --with-xunit --xunit-file=xunit-engine.xml --with-coverage --cover-package=openquake.engine --with-doctest openquake/engine/tests/

                 # OQ Engine QA tests (splitted into multiple execution to track the performance)
                 nosetests  -a '${skip_tests}qa,hazard' -v --with-xunit --xunit-file=xunit-qa-hazard.xml
                 nosetests  -a '${skip_tests}qa,risk' -v --with-xunit --xunit-file=xunit-qa-risk.xml

                 python-coverage xml --include=\"openquake/*\"
        "
        scp "${lxc_ip}:oq-engine/xunit-*.xml" "out_${BUILD_UBUVER}/" || true
        scp "${lxc_ip}:oq-engine/coverage.xml" "out_${BUILD_UBUVER}/" || true
    else
        if [ -d $HOME/fake-data/$GEM_GIT_PACKAGE ]; then
            cp $HOME/fake-data/$GEM_GIT_PACKAGE/* "out_${BUILD_UBUVER}/"
        fi
    fi

    # TODO: version check
#    echo "NOW PRESS ENTER TO CONTINUE"
#    read aaa
    trap ERR

    return
}

_builddoc_innervm_run () {
    local i old_ifs pkgs_list dep lxc_ip="$1" branch="$2"

    trap 'local LASTERR="$?" ; trap ERR ; (exit $LASTERR) ; return' ERR

    ssh $lxc_ip "rm -f ssh.log"

    ssh $lxc_ip "sudo apt-get update"
    ssh $lxc_ip "sudo apt-get -y upgrade"
    gpg -a --export | ssh $lxc_ip "sudo apt-key add -"
    # install package to manage repository properly
    # ssh $lxc_ip "sudo apt-get install -y python-software-properties"

    old_ifs="$IFS"
    IFS=" "
    for dep in $GEM_GIT_DEPS; do
        # extract dependencies for source dependencies
        pkgs_list="$(deps_list "build" _jenkins_deps/$dep/debian)"
        ssh $lxc_ip "sudo apt-get install -y ${pkgs_list}"

        # install source dependencies
        cd _jenkins_deps/$dep
        git archive --prefix ${dep}/ HEAD | ssh $lxc_ip "tar xv"
        cd -
    done
    IFS="$old_ifs"

    # extract dependencies for this package
    pkgs_list="$(deps_list "build" debian)"
    ssh $lxc_ip "sudo apt-get install -y ${pkgs_list}"

    # install sources of this package
    git archive --prefix ${GEM_GIT_PACKAGE}/ HEAD | ssh $lxc_ip "tar xv"

    ssh $lxc_ip "set -e ; export PYTHONPATH=\"\$PWD/oq-hazardlib:\$PWD/oq-engine\" ; cd oq-engine/doc ; make html"
    scp -r "${lxc_ip}:oq-engine/doc/build/html" "out_${BUILD_UBUVER}/" || true

    # TODO: version check
    trap ERR

    return
}

#
#  _pkgtest_innervm_run <lxc_ip> <branch> - part of package test performed on lxc
#                     the following activities are performed:
#                     - adds local gpg key to apt keystore
#                     - copies 'oq-*' package repositories on lxc
#                     - adds repositories to apt sources on lxc
#                     - performs package tests (install, remove, reinstall ..)
#                     - set up db
#                     - runs celeryd if GEM_USE_CELERY is set
#                     - executes demos
#
#      <lxc_ip>    the IP address of lxc instance
#      <branch>    name of the tested branch
#
_pkgtest_innervm_run () {
    local lxc_ip="$1" branch="$2" old_ifs from_dir

    trap 'local LASTERR="$?" ; trap ERR ; (exit $LASTERR) ; return' ERR

    ssh $lxc_ip "rm -f ssh.log"
    ssh $lxc_ip "sudo apt-get update"
    ssh $lxc_ip "sudo apt-get -y upgrade"
    gpg -a --export | ssh $lxc_ip "sudo apt-key add -"
    # install package to manage repository properly
    ssh $lxc_ip "sudo apt-get install -y python-software-properties"

    # create a remote "local repo" where place $GEM_DEB_PACKAGE package
    ssh $lxc_ip mkdir -p "repo/${GEM_DEB_PACKAGE}"
    scp ${GEM_BUILD_ROOT}/${GEM_DEB_PACKAGE}_*.deb ${GEM_BUILD_ROOT}/${GEM_DEB_PACKAGE}_*.changes \
        ${GEM_BUILD_ROOT}/${GEM_DEB_PACKAGE}_*.dsc ${GEM_BUILD_ROOT}/${GEM_DEB_PACKAGE}_*.tar.gz \
        ${GEM_BUILD_ROOT}/Packages* ${GEM_BUILD_ROOT}/Sources*  ${GEM_BUILD_ROOT}/Release* $lxc_ip:repo/${GEM_DEB_PACKAGE}
    ssh $lxc_ip "sudo apt-add-repository \"deb file:/home/ubuntu/repo/${GEM_DEB_PACKAGE} ./\""

    if [ -f _jenkins_deps_info ]; then
        source _jenkins_deps_info
    fi

    old_ifs="$IFS"
    IFS=" $NL"
    for dep in $GEM_GIT_DEPS; do
        var_pfx="$(dep2var "$dep")"
        var_repo="${var_pfx}_REPO"
        var_branch="${var_pfx}_BRANCH"
        var_commit="${var_pfx}_COMMIT"
        if [ "${!var_repo}" != "" ]; then
            dep_repo="${!var_repo}"
        else
            dep_repo="$GEM_GIT_REPO"
        fi
        if [ "${!var_branch}" != "" ]; then
            dep_branch="${!var_branch}"
        else
            dep_branch="master"
        fi

        if [ "$dep_repo" = "$GEM_GIT_REPO" -a "$dep_branch" = "master" ]; then
            GEM_DEB_SERIE="master"
        else
            GEM_DEB_SERIE="devel/$(echo "$dep_repo" | sed 's@^.*://@@g;s@/@__@g;s/\./-/g')__${dep_branch}"
        fi
        from_dir="${GEM_DEB_REPO}/${BUILD_UBUVER}/${GEM_DEB_SERIE}/python-${dep}.${!var_commit:0:7}"
        time_start="$(date +%s)"
        while true; do
            if scp -r "$from_dir" $lxc_ip:repo/python-${dep}; then
                break
            fi
            if [ "$dep_branch" = "$branch" ]; then
                # NOTE: currently we retry for 1 hour to get the correct dep version
                # if there is concordance between package and dependency branches
                time_cur="$(date +%s)"
                if [ $time_cur -gt $((time_start + 3600)) ]; then
                    return 1
                fi
                sleep 10
            else
                # NOTE: in the other case dep branch is 'master' and package branch isn't
                #       so we try to get the correct commit package and if it isn't yet built
                #       it fallback to the latest builded
                from_dir="$(ls -drt ${GEM_DEB_REPO}/${BUILD_UBUVER}/${GEM_DEB_SERIE}/python-${dep}* | tail -n 1)"
                scp -r "$from_dir" $lxc_ip:repo/python-${dep}
                break
            fi
        done
        ssh $lxc_ip "sudo apt-add-repository \"deb file:/home/ubuntu/repo/python-${dep} ./\""
    done
    IFS="$old_ifs"

    # add custom packages
    scp -r ${GEM_DEB_REPO}/custom_pkgs $lxc_ip:repo/custom_pkgs
    ssh $lxc_ip "sudo apt-add-repository \"deb file:/home/ubuntu/repo/custom_pkgs ${BUILD_UBUVER} main\""

    ssh $lxc_ip "sudo apt-get update"
    ssh $lxc_ip "sudo apt-get upgrade -y"

    # packaging related tests (install, remove, purge, install, reinstall)
    ssh $lxc_ip "sudo apt-get install -y ${GEM_DEB_PACKAGE}"
    ssh $lxc_ip "sudo apt-get remove -y ${GEM_DEB_PACKAGE}"
    ssh $lxc_ip "sudo apt-get install -y ${GEM_DEB_PACKAGE}"
    ssh $lxc_ip "sudo apt-get install --reinstall -y ${GEM_DEB_PACKAGE}"

    # configure the machine to run tests
    if [ -z "$GEM_PKGTEST_SKIP_DEMOS" ]; then
        # Is the GEM_USE_CELERY flag is set, use celery to run the demos
        if [ "$GEM_USE_CELERY" ]; then
            ssh $lxc_ip "sudo sed -i 's/use_celery = false/use_celery = true/g' /etc/openquake/openquake.cfg" 
            # run celeryd daemon
            ssh $lxc_ip "cd /usr/share/openquake/engine ; celeryd --config openquake.engine.celeryconfig >/tmp/celeryd.log 2>&1 3>&1 &"

            # wait for celeryd startup time
            ssh $lxc_ip "
celeryd_wait() {
    local cw_nloop=\"\$1\" cw_ret cw_i

    if command -v celeryctl &> /dev/null; then
        # celery 2.4
        celery=celeryctl
    elif command -v celery &> /dev/null; then
        # celery 3
        celery=celery
    else
        echo \"ERROR: no Celery available\"
        return 1
    fi

    cd /usr/share/openquake/engine

    for cw_i in \$(seq 1 \$cw_nloop); do
        cw_ret=\"\$(\$celery status)\"
        if echo \"\$cw_ret\" | grep -iq '^error:'; then
            if echo \"\$cw_ret\" | grep -ivq '^error: no nodes replied'; then
                return 1
            fi
        else
            return 0
        fi
        sleep 1
    done

    return 1
}

celeryd_wait $GEM_MAXLOOP"
        fi

        # run all of the hazard and risk demos
        ssh $lxc_ip "export GEM_SET_DEBUG=$GEM_SET_DEBUG
        set -e

        if [ \$(cat /etc/passwd | grep ^openquake: | wc -l) -eq 0 ]; then
            echo \"There's no 'openquake' user on this system. Installation may have failed.\"
            exit 1
        fi
        sudo -u openquake python -m openquake.server.db.upgrade_manager ~openquake/db.sqlite3
        
        # dbserver should be already started by supervisord. Let's have a check
        # FIXME instead of using a 'sleep' we should use a better way to check that
        # the dbserver is alive
        sleep 10; sudo /usr/bin/supervisorctl status

        if [ -n \"\$GEM_SET_DEBUG\" -a \"\$GEM_SET_DEBUG\" != \"false\" ]; then
            export PS4='+\${BASH_SOURCE}:\${LINENO}:\${FUNCNAME[0]}: '
            set -x
        fi

        cd /usr/share/openquake/engine/demos

        for ini in \$(find . -name job.ini | sort); do
            echo \"Running \$ini\"
            for loop in \$(seq 1 $GEM_MAXLOOP); do
                set +e
                oq-engine --run \$ini --exports xml
                oq_ret=\$?
                set -e
                if [ \$oq_ret -eq 0 ]; then
                    break
                elif [ \$oq_ret -ne 2 ]; then
                    exit \$oq_ret
                fi
                sleep 1
            done
            if [ \$loop -eq $GEM_MAXLOOP ]; then
                exit \$oq_ret
            fi
        done

        # print the log of the last calculation
        oq-engine --show-log -1

        # Try to export a set of results AFTER the calculation
        # automatically creates a directory called out
        echo \"Exporting output #1\"
        oq-engine --eo 1 /tmp/output
        echo \"Exporting calculation #2\"
        oq-engine --eos 2 /tmp/out/eos_2

        for demo_dir in \$(find . -type d | sort); do
            if [ -f \$demo_dir/job_hazard.ini ]; then
            cd \$demo_dir
            echo \"Running \$demo_dir/job_hazard.ini\"
            oq-engine --run-hazard job_hazard.ini
            echo \"Running \$demo_dir/job_risk.ini\"
            oq-engine --run-risk job_risk.ini --exports csv,xml --hazard-calculation-id -1
            cd -
            fi
        done
        python -m openquake.server.stop"
    fi

    ssh $lxc_ip "sudo -u openquake python -m openquake.server.dbserver & sleep 1 ; oq-engine --make-html-report today ; python -m openquake.server.stop"
    scp "${lxc_ip}:jobs-*.html" "out_${BUILD_UBUVER}/"

    scp -r "${lxc_ip}:/usr/share/doc/${GEM_DEB_PACKAGE}/changelog*" "out_${BUILD_UBUVER}/"

    trap ERR

    return
}

#
#  deps_list <listtype> <filename> - retrieve dependencies list from debian/control
#                                    to be able to install them without the package
#      listtype    inform deps_list which control lines use to get dependencies
#      dir         the folder containing control and rules files
#
deps_list() {
    local old_ifs out_list skip i d listtype="$1" control_file="$2"/control rules_file="$2"/rules

    if grep -q "^${BUILD_UBUVER^^}_DEP" $rules_file; then
        # Use custom dependencies in debian/rules
        rules_dep=$(grep "^${BUILD_UBUVER^^}_DEP *= *" $rules_file | sed 's/([^)]*)//g' | sed 's/^.*= *//g')
        rules_rec=$(grep "^${BUILD_UBUVER^^}_REC *= *" $rules_file | sed 's/([^)]*)//g' | sed 's/^.*= *//g')
    else
        # Otherwise use the default values in debian/rules
        rules_dep=$(grep "^DEFAULT_DEP *= *" $rules_file | sed 's/([^)]*)//g' | sed 's/^.*= *//g')
        rules_rec=$(grep "^DEFAULT_REC *= *" $rules_file | sed 's/([^)]*)//g' | sed 's/^.*= *//g')
    fi

    out_list=""
    if [ "$listtype" = "all" ]; then
        in_list="$((cat "$control_file" | egrep '^Depends:|^Recommends:|Build-Depends:' | sed 's/^\(Build-\)\?Depends://g;s/^Recommends://g' ; echo ", $rules_dep, $rules_rec") | tr '\n' ','| sed 's/,\+/,/g')"
    elif [  "$listtype" = "deprec" ]; then
        in_list="$((cat "$control_file" | egrep '^Depends:|^Recommends:' | sed 's/^Depends://g;s/^Recommends://g' ; echo ", $rules_dep, $rules_rec") | tr '\n' ','| sed 's/,\+/,/g')"
    elif [  "$listtype" = "build" ]; then
        in_list="$((cat "$control_file" | egrep '^Depends:|^Build-Depends:' | sed 's/^\(Build-\)\?Depends://g' ; echo ", $rules_dep") | tr '\n' ','| sed 's/,\+/,/g')"
    else
        in_list="$((cat "$control_file" | egrep "^Depends:" | sed 's/^Depends: //g'; echo ", $rules_dep") | tr '\n' ','| sed 's/,\+/,/g')"
    fi

    old_ifs="$IFS"
    IFS=','
    for i in $in_list ; do
        item="$(echo "$i" |  sed 's/^ \+//g;s/ \+$//g')"
        pkg_name="$(echo "${item} " | cut -d ' ' -f 1)"
        pkg_vers="$(echo "${item} " | cut -d ' ' -f 2)"
        echo "[$pkg_name][$pkg_vers]" >&2
        if echo "$pkg_name" | grep -q "^\${" ; then
            continue
        fi
        skip=0
        for d in $(echo "$GEM_GIT_DEPS" | sed 's/ /,/g'); do
            if [ "$pkg_name" = "python-${d}" ]; then
                skip=1
                break
            fi
        done
        if [ $skip -eq 1 ]; then
            continue
        fi

        if [ "$out_list" = "" ]; then
            out_list="$pkg_name"
        else
            out_list="$out_list $pkg_name"
        fi
    done
    IFS="$old_ifs"

    echo "$out_list"

    return 0
}

#
#  _lxc_name_and_ip_get <filename> - retrieve name and ip of the runned ephemeral lxc and
#                                    put them into global vars "lxc_name" and "lxc_ip"
#      <filename>    file where lxc-start-ephemeral output is saved
#
_lxc_name_and_ip_get()
{
    local filename="$1" i e

    i=-1
    e=-1
    for i in $(seq 1 40); do
        sleep 2
        if grep -q "sudo lxc-console -n $GEM_EPHEM_NAME" $filename 2>&1 ; then
            lxc_name="$(grep "sudo lxc-console -n $GEM_EPHEM_NAME" $filename | grep -v '+ echo' | sed "s/.*sudo lxc-console -n \($GEM_EPHEM_NAME\)/\1/g")"
            for e in $(seq 1 40); do
                sleep 2
                if grep -q "$lxc_name" /var/lib/misc/dnsmasq*.leases ; then
                    lxc_ip="$(grep " $lxc_name " /var/lib/misc/dnsmasq*.leases | tail -n 1 | cut -d ' ' -f 3)"
                    break
                fi
            done
            break
        fi
    done
    if [ $i -eq 40 -o $e -eq 40 ]; then
        return 1
    fi
    echo "SUCCESSFULLY RUNNED $lxc_name ($lxc_ip)"

    return 0
}

deps_check_or_clone () {
    local dep="$1" repo="$2" branch="$3"
    local local_repo local_branch

    if [ -d _jenkins_deps/$dep ]; then
        cd _jenkins_deps/$dep
        local_repo="$(git remote -v | head -n 1 | sed 's/origin[ 	]\+//;s/ .*//g')"
        if [ "$local_repo" != "$repo" ]; then
            echo "Dependency $dep: cached repository version differs from required ('$local_repo' != '$repo')."
            exit 1
        fi
        local_branch="$(git branch 2>/dev/null | sed -e '/^[^*]/d' | sed -e 's/* \(.*\)/\1/')"
        if [ "$local_branch" != "$branch" ]; then
            echo "Dependency $dep: cached branch version differs from required ('$local_branch' != '$branch')."
            exit 1
        fi
        git clean -dfx
        cd -
    else
        git clone --depth=1 -b $branch $repo _jenkins_deps/$dep
    fi
}

#
#  devtest_run <branch> - main function of source test
#      <branch>    name of the tested branch
#
devtest_run () {
    local deps old_ifs branch="$1" branch_cur

    if [ ! -d "out_${BUILD_UBUVER}" ]; then
        mkdir "out_${BUILD_UBUVER}"
    fi

    if [ ! -d _jenkins_deps ]; then
        mkdir _jenkins_deps
    fi

    #
    #  dependencies repos
    #
    # in test sources different repositories and branches can be tested
    # consistently: for each openquake dependency it try to use
    # the same repository and the same branch OR the gem repository
    # and the same branch OR the gem repository and the "master" branch
    #
    repo_id="$(repo_id_get)"
    if [ "$repo_id" != "$GEM_GIT_REPO" ]; then
        repos="git://${repo_id} ${GEM_GIT_REPO}"
    else
        repos="${GEM_GIT_REPO}"
    fi
    old_ifs="$IFS"
    IFS=" "
    for dep in $GEM_GIT_DEPS; do
        found=0
        branch_cur="$branch"
        for repo in $repos; do
            # search of same branch in same repo or in GEM_GIT_REPO repo
            if git ls-remote --heads $repo/${dep}.git | grep -q "refs/heads/$branch_cur" ; then
                deps_check_or_clone "$dep" "$repo/${dep}.git" "$branch_cur"
                found=1
                break
            fi
        done
        # if not found it fallback in master branch of GEM_GIT_REPO repo
        if [ $found -eq 0 ]; then
            branch_cur="master"
            deps_check_or_clone "$dep" "$repo/${dep}.git" "$branch_cur"
        fi
        cd _jenkins_deps/$dep
        commit="$(git log -1 | grep '^commit' | sed 's/^commit //g')"
        cd -
        echo "dependency: $dep"
        echo "repo:       $repo"
        echo "branch:     $branch_cur"
        echo "commit:     $commit"
        echo
        var_pfx="$(dep2var "$dep")"
        if [ ! -f _jenkins_deps_info ]; then
            touch _jenkins_deps_info
        fi
        if grep -q "^${var_pfx}_COMMIT=" _jenkins_deps_info; then
            if ! grep -q "^${var_pfx}_COMMIT=$commit" _jenkins_deps_info; then
                echo "ERROR: $repo -> $branch_cur changed during test:"
                echo "before:"
                grep "^${var_pfx}_COMMIT=" _jenkins_deps_info
                echo "after:"
                echo "${var_pfx}_COMMIT=$commit"
                exit 1
            fi
        else
            echo "${var_pfx}_COMMIT=$commit" >> _jenkins_deps_info
            echo "${var_pfx}_REPO=$repo"     >> _jenkins_deps_info
            echo "${var_pfx}_BRANCH=$branch_cur" >> _jenkins_deps_info
        fi
    done
    IFS="$old_ifs"

    sudo echo
    sudo ${GEM_EPHEM_EXE} 2>&1 | tee /tmp/packager.eph.$$.log &
    _lxc_name_and_ip_get /tmp/packager.eph.$$.log

    _wait_ssh $lxc_ip
    set +e
    _devtest_innervm_run "$lxc_ip" "$branch"
    inner_ret=$?

    scp "${lxc_ip}:ssh.log" "out_${BUILD_UBUVER}/devtest.history"

    sudo $LXC_TERM -n $lxc_name

    # NOTE: pylint returns errors too frequently to consider them a critical event
    if pylint --rcfile pylintrc -f parseable openquake > pylint.txt ; then
        echo "pylint exits without errors"
    else
        echo "WARNING: pylint exits with $? value"
    fi
    set -e
    if [ -f /tmp/packager.eph.$$.log ]; then
        rm /tmp/packager.eph.$$.log
    fi

    return $inner_ret
}

builddoc_run () {
    local deps old_ifs branch="$1" branch_cur

    if [ ! -d "out_${BUILD_UBUVER}" ]; then
        mkdir "out_${BUILD_UBUVER}"
    fi

    if [ ! -d _jenkins_deps ]; then
        mkdir _jenkins_deps
    fi

    #
    #  dependencies repos
    #
    # in test sources different repositories and branches can be tested
    # consistently: for each openquake dependency it try to use
    # the same repository and the same branch OR the gem repository
    # and the same branch OR the gem repository and the "master" branch
    #
    repo_id="$(repo_id_get)"
    if [ "$repo_id" != "$GEM_GIT_REPO" ]; then
        repos="git://${repo_id} ${GEM_GIT_REPO}"
    else
        repos="${GEM_GIT_REPO}"
    fi
    old_ifs="$IFS"
    IFS=" "
    for dep in $GEM_GIT_DEPS; do
        found=0
        branch_cur="$branch"
        for repo in $repos; do
            # search of same branch in same repo or in GEM_GIT_REPO repo
            if git ls-remote --heads $repo/${dep}.git | grep -q "refs/heads/$branch_cur" ; then
                deps_check_or_clone "$dep" "$repo/${dep}.git" "$branch_cur"
                found=1
                break
            fi
        done
        # if not found it fallback in master branch of GEM_GIT_REPO repo
        if [ $found -eq 0 ]; then
            branch_cur="master"
            deps_check_or_clone "$dep" "$repo/${dep}.git" "$branch_cur"
        fi
        cd _jenkins_deps/$dep
        commit="$(git log -1 | grep '^commit' | sed 's/^commit //g')"
        cd -
        echo "dependency: $dep"
        echo "repo:       $repo"
        echo "branch:     $branch_cur"
        echo "commit:     $commit"
        echo
        var_pfx="$(dep2var "$dep")"
        if [ ! -f _jenkins_deps_info ]; then
            touch _jenkins_deps_info
        fi
        if grep -q "^${var_pfx}_COMMIT=" _jenkins_deps_info; then
            if ! grep -q "^${var_pfx}_COMMIT=$commit" _jenkins_deps_info; then
                echo "ERROR: $repo -> $branch_cur changed during test:"
                echo "before:"
                grep "^${var_pfx}_COMMIT=" _jenkins_deps_info
                echo "after:"
                echo "${var_pfx}_COMMIT=$commit"
                exit 1
            fi
        else
            echo "${var_pfx}_COMMIT=$commit" >> _jenkins_deps_info
            echo "${var_pfx}_REPO=$repo"     >> _jenkins_deps_info
            echo "${var_pfx}_BRANCH=$branch_cur" >> _jenkins_deps_info
        fi
    done
    IFS="$old_ifs"

    sudo echo
    sudo ${GEM_EPHEM_EXE} 2>&1 | tee /tmp/packager.eph.$$.log &
    _lxc_name_and_ip_get /tmp/packager.eph.$$.log

    _wait_ssh $lxc_ip
    set +e
    _builddoc_innervm_run "$lxc_ip" "$branch"
    inner_ret=$?

    scp "${lxc_ip}:ssh.log" "out_${BUILD_UBUVER}/builddoc.history"

    sudo $LXC_TERM -n $lxc_name

    set -e
    if [ -f /tmp/packager.eph.$$.log ]; then
        rm /tmp/packager.eph.$$.log
    fi

    return $inner_ret
}

#
#  pkgtest_run <branch> - main function of package test
#      <branch>    name of the tested branch
#
pkgtest_run () {
    local i e branch="$1" commit

    commit="$(git log --pretty='format:%h' -1)"

    if [ ! -d "out_${BUILD_UBUVER}" ]; then
        mkdir "out_${BUILD_UBUVER}"
    fi

    #
    #  run build of package
    if [ -d ${GEM_BUILD_ROOT} ]; then
        if [ ! -f ${GEM_BUILD_ROOT}/${GEM_DEB_PACKAGE}_*.deb ]; then
            echo "'${GEM_BUILD_ROOT}' directory already exists but .deb file package was not found"
            return 1
        fi
    else
        $0 $BUILD_FLAGS
    fi

    #
    #  prepare repo and install $GEM_DEB_PACKAGE package
    cd ${GEM_BUILD_ROOT}
    dpkg-scanpackages . /dev/null >Packages
    cat Packages | gzip -9c > Packages.gz
    dpkg-scansources . > Sources
    cat Sources | gzip > Sources.gz
    cat > Release <<EOF
Origin: openquake-${BUILD_UBUVER}
Label: OpenQuake Local Ubuntu Repository
Codename: $BUILD_UBUVER
Date: $(date -R)
Architectures: amd64
Components: main
Description: OpenQuake Local Ubuntu Repository
SHA256:
EOF
    printf ' '$(sha256sum Packages | cut --delimiter=' ' --fields=1)' %16d Packages\n' \
        $(wc --bytes Packages | cut --delimiter=' ' --fields=1) >> Release
    printf ' '$(sha256sum Packages.gz | cut --delimiter=' ' --fields=1)' %16d Packages.gz\n' \
        $(wc --bytes Packages.gz | cut --delimiter=' ' --fields=1) >> Release
    printf ' '$(sha256sum Sources | cut --delimiter=' ' --fields=1)' %16d Sources\n' \
        $(wc --bytes Sources | cut --delimiter=' ' --fields=1) >> Release
    printf ' '$(sha256sum Sources.gz | cut --delimiter=' ' --fields=1)' %16d Sources.gz\n' \
        $(wc --bytes Sources.gz | cut --delimiter=' ' --fields=1) >> Release
    gpg --armor --detach-sign --output Release.gpg Release
    cd -

    sudo echo
    sudo ${GEM_EPHEM_EXE} 2>&1 | tee /tmp/packager.eph.$$.log &
    _lxc_name_and_ip_get /tmp/packager.eph.$$.log

    _wait_ssh $lxc_ip

    set +e
    _pkgtest_innervm_run "$lxc_ip" "$branch"
    inner_ret=$?

    if [ "$GEM_USE_CELERY" ]; then
        scp "${lxc_ip}:/tmp/celeryd.log" "out_${BUILD_UBUVER}/celeryd.log"
    fi
    scp "${lxc_ip}:ssh.log" "out_${BUILD_UBUVER}/pkgtest.history"

    sudo $LXC_TERM -n $lxc_name
    set -e
    if [ -f /tmp/packager.eph.$$.log ]; then
        rm /tmp/packager.eph.$$.log
    fi
    if [ $inner_ret -ne 0 ]; then
        return $inner_ret
    fi

    #
    # in build Ubuntu package each branch package is saved in a separated
    # directory with a well known name syntax to be able to use
    # correct dependencies during the "test Ubuntu package" procedure
    #
    if [ $BUILD_REPOSITORY -eq 1 -a -d "${GEM_DEB_REPO}" ]; then
        if [ "$branch" != "" ]; then
            repo_id="$(repo_id_get)"
            if [ "git://$repo_id" != "$GEM_GIT_REPO" -o "$branch" != "master" ]; then
                CUSTOM_SERIE="devel/$(echo "$repo_id" | sed "s@/@__@g;s/\./-/g")__${branch}"
                if [ "$CUSTOM_SERIE" != "" ]; then
                    GEM_DEB_SERIE="$CUSTOM_SERIE"
                fi
            fi
        fi
        mkdir -p "${GEM_DEB_REPO}/${BUILD_UBUVER}/${GEM_DEB_SERIE}"
        repo_tmpdir="$(mktemp -d "${GEM_DEB_REPO}/${BUILD_UBUVER}/${GEM_DEB_SERIE}/${GEM_DEB_PACKAGE}.${commit}.XXXXXX")"

        # if the monotone directory exists and is the "gem" repo and is the "master" branch then ...
        if [ -d "${GEM_DEB_MONOTONE}/${BUILD_UBUVER}/binary" ]; then
            if [ "git://$repo_id" == "$GEM_GIT_REPO" -a "$branch" == "master" ]; then
                cp ${GEM_BUILD_ROOT}/${GEM_DEB_PACKAGE}_*.deb ${GEM_BUILD_ROOT}/${GEM_DEB_PACKAGE}_*.changes \
                    ${GEM_BUILD_ROOT}/${GEM_DEB_PACKAGE}_*.dsc ${GEM_BUILD_ROOT}/${GEM_DEB_PACKAGE}_*.tar.gz \
                    "${GEM_DEB_MONOTONE}/${BUILD_UBUVER}/binary"
                PKG_COMMIT="$(git rev-parse HEAD | cut -c 1-7)"
                grep '_COMMIT' _jenkins_deps_info \
                  | sed 's/\(^.*=[0-9a-f]\{7\}\).*/\1/g' \
                  > "${GEM_DEB_MONOTONE}/${BUILD_UBUVER}/${GEM_DEB_PACKAGE}_${PKG_COMMIT}_deps.txt"
            fi
        fi

        cp ${GEM_BUILD_ROOT}/${GEM_DEB_PACKAGE}_*.deb ${GEM_BUILD_ROOT}/${GEM_DEB_PACKAGE}_*.changes \
            ${GEM_BUILD_ROOT}/${GEM_DEB_PACKAGE}_*.dsc ${GEM_BUILD_ROOT}/${GEM_DEB_PACKAGE}_*.tar.gz \
            ${GEM_BUILD_ROOT}/Packages* ${GEM_BUILD_ROOT}/Sources* ${GEM_BUILD_ROOT}/Release* "${repo_tmpdir}"
        if [ "${GEM_DEB_REPO}/${BUILD_UBUVER}/${GEM_DEB_SERIE}/${GEM_DEB_PACKAGE}.${commit}" ]; then
            rm -rf "${GEM_DEB_REPO}/${BUILD_UBUVER}/${GEM_DEB_SERIE}/${GEM_DEB_PACKAGE}.${commit}"
        fi
        mv "${repo_tmpdir}" "${GEM_DEB_REPO}/${BUILD_UBUVER}/${GEM_DEB_SERIE}/${GEM_DEB_PACKAGE}.${commit}"
        echo "The package is saved here: ${GEM_DEB_REPO}/${BUILD_UBUVER}/${GEM_DEB_SERIE}/${GEM_DEB_PACKAGE}.${commit}"
    fi

    return 0
}

#
#  MAIN
#
BUILD_SOURCES_COPY=0
BUILD_BINARIES=0
BUILD_REPOSITORY=0
BUILD_DEVEL=0
BUILD_UNSIGN=0
BUILD_UBUVER_REFERENCE="precise"
BUILD_UBUVER="$BUILD_UBUVER_REFERENCE"
BUILD_ON_LXC=0
BUILD_FLAGS=""

trap sig_hand SIGINT SIGTERM
#  args management
while [ $# -gt 0 ]; do
    case $1 in
        -D|--development)
            BUILD_DEVEL=1
            if [ "$DEBFULLNAME" = "" -o "$DEBEMAIL" = "" ]; then
                echo
                echo "ERROR: set DEBFULLNAME and DEBEMAIL environment vars and run again the script"
                echo
                exit 1
            fi
            ;;
        -s|--serie)
            BUILD_UBUVER="$2"
            if [ "$BUILD_UBUVER" != "precise" -a "$BUILD_UBUVER" != "trusty"  -a "$BUILD_UBUVER" != "xenial" ]; then
                echo
                echo "ERROR: ubuntu version '$BUILD_UBUVER' not supported"
                echo
                exit 1
            fi
            BUILD_FLAGS="$BUILD_FLAGS $1"
            shift
            ;;
        -S|--sources_copy)
            BUILD_SOURCES_COPY=1
            ;;
        -B|--binaries)
            BUILD_BINARIES=1
            ;;
        -R|--repository)
            BUILD_REPOSITORY=1
            ;;
        -U|--unsigned)
            BUILD_UNSIGN=1
            ;;
        -L|--lxc_build)
            BUILD_ON_LXC=1
            ;;
        -h|--help)
            usage 0
            break
            ;;
        devtest)
            # Sed removes 'origin/' from the branch name
            devtest_run $(echo "$2" | sed 's@.*/@@g')
            exit $?
            break
            ;;
        pkgtest)
            # Sed removes 'origin/' from the branch name
            pkgtest_run $(echo "$2" | sed 's@.*/@@g')
            exit $?
            break
            ;;
        builddoc)
            # Sed removes 'origin/' from the branch name
            builddoc_run $(echo "$2" | sed 's@.*/@@g')
            exit $?
            break
            ;;
        *)
            usage 1
            break
            ;;
    esac
    BUILD_FLAGS="$BUILD_FLAGS $1"
    shift
done

DPBP_FLAG=""
if [ $BUILD_BINARIES -eq 0 ]; then
    DPBP_FLAG="-S"
fi
if [ $BUILD_UNSIGN -eq 1 ]; then
    DPBP_FLAG="$DPBP_FLAG -us -uc"
fi

if [ ! -d "out_${BUILD_UBUVER}" ]; then
    mkdir "out_${BUILD_UBUVER}"
fi
GEM_BUILD_ROOT="build-deb"
GEM_BUILD_SRC="${GEM_BUILD_ROOT}/${GEM_DEB_PACKAGE}"

mksafedir "$GEM_BUILD_ROOT"
mksafedir "$GEM_BUILD_SRC"

git archive HEAD | (cd "$GEM_BUILD_SRC" ; tar xv)

# NOTE: if in the future we need modules we need to execute the following commands
#
# git submodule init
# git submodule update
##  "submodule foreach" vars: $name, $path, $sha1 and $toplevel:
# git submodule foreach "git archive HEAD | (cd \"\${toplevel}/${GEM_BUILD_SRC}/\$path\" ; tar xv ) "

#date
if [ -f gem_date_file ]; then
    dt="$(cat gem_date_file)"
else
    dt="$(date +%s)"
    echo "$dt" > gem_date_file
fi

cd "$GEM_BUILD_SRC"

# version info from openquake/engine/__init__.py
ini_vers="$(cat openquake/risklib/__init__.py | sed -n "s/^__version__[  ]*=[    ]*['\"]\([^'\"]\+\)['\"].*/\1/gp")"
ini_maj="$(echo "$ini_vers" | sed -n 's/^\([0-9]\+\).*/\1/gp')"
ini_min="$(echo "$ini_vers" | sed -n 's/^[0-9]\+\.\([0-9]\+\).*/\1/gp')"
ini_bfx="$(echo "$ini_vers" | sed -n 's/^[0-9]\+\.[0-9]\+\.\([0-9]\+\).*/\1/gp')"
ini_suf="$(echo "$ini_vers" | sed -n 's/^[0-9]\+\.[0-9]\+\.[0-9]\+\(.*\)/\1/gp')"
# echo "ini [] [$ini_maj] [$ini_min] [$ini_bfx] [$ini_suf]"

# version info from debian/changelog
h="$(grep "^$GEM_DEB_PACKAGE" debian/changelog | head -n 1)"

# is it the first item of changelog ?
h_first="$(cat debian/changelog | head -n 1)"
h_is_first=0
if [ "$h" = "$h_first" ]; then
    h_is_first=1
fi

# pkg_vers="$(echo "$h" | cut -d ' ' -f 2 | cut -d '(' -f 2 | cut -d ')' -f 1 | sed -n 's/[-+].*//gp')"
pkg_name="$(echo "$h" | cut -d ' ' -f 1)"
pkg_vers="$(echo "$h" | cut -d ' ' -f 2 | cut -d '(' -f 2 | cut -d ')' -f 1)"
pkg_rest="$(echo "$h" | cut -d ' ' -f 3-)"
pkg_maj="$(echo "$pkg_vers" | sed -n 's/^\([0-9]\+\).*/\1/gp')"
pkg_min="$(echo "$pkg_vers" | sed -n 's/^[0-9]\+\.\([0-9]\+\).*/\1/gp')"
pkg_bfx="$(echo "$pkg_vers" | sed -n 's/^[0-9]\+\.[0-9]\+\.\([0-9]\+\).*/\1/gp')"
pkg_deb="$(echo "$pkg_vers" | sed -n 's/^[0-9]\+\.[0-9]\+\.[0-9]\+\(-[^+]\+\).*/\1/gp')"
pkg_suf="$(echo "$pkg_vers" | sed -n 's/^[0-9]\+\.[0-9]\+\.[0-9]\+-[^+]\+\(+.*\)/\1/gp')"
# echo "pkg [$pkg_vers] [$pkg_maj] [$pkg_min] [$pkg_bfx] [$pkg_deb] [$pkg_suf]"

if [ $BUILD_DEVEL -eq 1 ]; then
    hash="$(git log --pretty='format:%h' -1)"
    mv debian/changelog debian/changelog.orig
    cp debian/control debian/control.orig
    for dep in $GEM_GIT_DEPS; do
        sed -i "s/\(python-${dep}\) \(([<>= ]\+\)\([^)]\+\)\()\)/\1 \2\3${BUILD_UBUVER}01~dev0\4/g"  debian/control
    done

    if [ "$pkg_maj" = "$ini_maj" -a "$pkg_min" = "$ini_min" -a \
         "$pkg_bfx" = "$ini_bfx" -a "$pkg_deb" != "" ]; then
        deb_ct="$(echo "$pkg_deb" | sed 's/^-//g;s/~.*//g')"
        if [ $h_is_first -eq 1 ]; then
            pkg_deb="-$(( deb_ct ))"
        else
            pkg_deb="-$(( deb_ct + 1))"
        fi
    else
        pkg_maj="$ini_maj"
        pkg_min="$ini_min"
        pkg_bfx="$ini_bfx"
        pkg_deb="-0"
    fi

    (
      echo "$pkg_name (${pkg_maj}.${pkg_min}.${pkg_bfx}${pkg_deb}~${BUILD_UBUVER}01~dev${dt}+${hash}) ${BUILD_UBUVER}; urgency=low"
      echo
      echo "  [Automatic Script]"
      echo "  * Development version from $hash commit"
      echo
      cat debian/changelog.orig | sed -n "/^$GEM_DEB_PACKAGE/q;p"
      echo " -- $DEBFULLNAME <$DEBEMAIL>  $(date -d@$dt -R)"
      echo
    )  > debian/changelog
    cat debian/changelog.orig | sed -n "/^$GEM_DEB_PACKAGE/,\$ p" >> debian/changelog
    rm debian/changelog.orig

    sed -i "s/^__version__[  ]*=.*/__version__ = '${pkg_maj}.${pkg_min}.${pkg_bfx}${pkg_deb}~dev${dt}-${hash}'/g" openquake/engine/__init__.py
else
    cp debian/changelog debian/changelog.orig
    cat debian/changelog.orig | sed "1 s/${BUILD_UBUVER_REFERENCE}/${BUILD_UBUVER}/g" > debian/changelog
    rm debian/changelog.orig
fi

if [  "$ini_maj" != "$pkg_maj" -o \
      "$ini_min" != "$pkg_min" -o \
      "$ini_bfx" != "$pkg_bfx" ]; then
    echo
    echo "Versions are not aligned"
    echo "    init:  ${ini_maj}.${ini_min}.${ini_bfx}"
    echo "    pkg:   ${pkg_maj}.${pkg_min}.${pkg_bfx}"
    echo
    echo "press [enter] to continue, [ctrl+c] to abort"
    read a
fi

sed -i "s/^\([ ${TB}]*\)[^)]*\()  # release date .*\)/\1${dt}\2/g" openquake/__init__.py

<<<<<<< HEAD
# mods pre-packaging
mv LICENSE         openquake/engine
mv README.md       openquake/engine/README
mv openquake.cfg   openquake/engine

=======
>>>>>>> 851ba359
if [ $BUILD_ON_LXC -eq 1 ]; then
    sudo ${GEM_EPHEM_EXE} 2>&1 | tee /tmp/packager.eph.$$.log &
    _lxc_name_and_ip_get /tmp/packager.eph.$$.log
    _wait_ssh $lxc_ip

    set +e
    _pkgbuild_innervm_run $lxc_ip $DPBP_FLAG
    inner_ret=$?
    sudo $LXC_TERM -n $lxc_name
    set -e
    if [ -f /tmp/packager.eph.$$.log ]; then
        rm /tmp/packager.eph.$$.log
    fi
    if [ $inner_ret -ne 0 ]; then
        exit $inner_ret
    fi
else
    dpkg-buildpackage $DPBP_FLAG
fi
cd -

# if the monotone directory exists and is the "gem" repo and is the "master" branch then ...
if [ -d "${GEM_DEB_MONOTONE}/${BUILD_UBUVER}/source" -a $BUILD_SOURCES_COPY -eq 1 ]; then
    cp ${GEM_BUILD_ROOT}/${GEM_DEB_PACKAGE}_*.changes \
        ${GEM_BUILD_ROOT}/${GEM_DEB_PACKAGE}_*.dsc ${GEM_BUILD_ROOT}/${GEM_DEB_PACKAGE}_*.tar.gz \
        "${GEM_DEB_MONOTONE}/${BUILD_UBUVER}/source"
fi

if [ $BUILD_DEVEL -ne 1 ]; then
    exit 0
fi

#
# DEVEL EXTRACTION OF SOURCES
if [ -z "$GEM_SRC_PKG" ]; then
    echo "env var GEM_SRC_PKG not set, exit"
    exit 0
fi
GEM_BUILD_PKG="${GEM_SRC_PKG}/pkg"
mksafedir "$GEM_BUILD_PKG"
GEM_BUILD_EXTR="${GEM_SRC_PKG}/extr"
mksafedir "$GEM_BUILD_EXTR"
cp  ${GEM_BUILD_ROOT}/${GEM_DEB_PACKAGE}_*.deb  $GEM_BUILD_PKG
cd "$GEM_BUILD_EXTR"
dpkg -x $GEM_BUILD_PKG/${GEM_DEB_PACKAGE}_*.deb .
dpkg -e $GEM_BUILD_PKG/${GEM_DEB_PACKAGE}_*.deb<|MERGE_RESOLUTION|>--- conflicted
+++ resolved
@@ -1264,14 +1264,6 @@
 
 sed -i "s/^\([ ${TB}]*\)[^)]*\()  # release date .*\)/\1${dt}\2/g" openquake/__init__.py
 
-<<<<<<< HEAD
-# mods pre-packaging
-mv LICENSE         openquake/engine
-mv README.md       openquake/engine/README
-mv openquake.cfg   openquake/engine
-
-=======
->>>>>>> 851ba359
 if [ $BUILD_ON_LXC -eq 1 ]; then
     sudo ${GEM_EPHEM_EXE} 2>&1 | tee /tmp/packager.eph.$$.log &
     _lxc_name_and_ip_get /tmp/packager.eph.$$.log
