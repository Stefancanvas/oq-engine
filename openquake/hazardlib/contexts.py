--- conflicted
+++ resolved
@@ -251,7 +251,6 @@
             if 'rrup' in self.REQUIRES_DISTANCES:
                 reqv_rup = numpy.sqrt(reqv**2 + rupture.hypocenter.depth**2)
                 dctx.rrup = reqv_rup
-<<<<<<< HEAD
         if sum(self.minimum_intensity.values()):
             G, M = len(self.gsims), len(self.minimum_intensity)
             gmf = numpy.zeros((nsites, G, M))
@@ -279,14 +278,7 @@
                 k: (mean[mask], std[mask])
                 for k, (mean, std) in mean_std.items()}
 
-        sctx = SitesContext(self.REQUIRES_SITES_PARAMETERS, sites)
-        # NB: returning a SitesContext make sures that the GSIM cannot
-        # access site parameters different from the ones declared
-        return sctx, dctx
-=======
-        self.add_rup_params(rupture)
         return sites, dctx
->>>>>>> cc0efcc1
 
     def gen_rup_contexts(self, src, src_sites):
         """
