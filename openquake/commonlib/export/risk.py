#  -*- coding: utf-8 -*-
#  vim: tabstop=4 shiftwidth=4 softtabstop=4

#  Copyright (c) 2014, GEM Foundation

#  OpenQuake is free software: you can redistribute it and/or modify it
#  under the terms of the GNU Affero General Public License as published
#  by the Free Software Foundation, either version 3 of the License, or
#  (at your option) any later version.

#  OpenQuake is distributed in the hope that it will be useful,
#  but WITHOUT ANY WARRANTY; without even the implied warranty of
#  MERCHANTABILITY or FITNESS FOR A PARTICULAR PURPOSE.  See the
#  GNU General Public License for more details.

#  You should have received a copy of the GNU Affero General Public License
#  along with OpenQuake.  If not, see <http://www.gnu.org/licenses/>.

import os
import csv
import operator
import collections

import numpy

from openquake.baselib.general import AccumDict
from openquake.commonlib.export import export
from openquake.commonlib import writers, risk_writers, riskmodels
from openquake.commonlib.writers import scientificformat
from openquake.commonlib.risk_writers import (
    DmgState, DmgDistPerTaxonomy, DmgDistPerAsset, DmgDistTotal,
    ExposureData, Site)
from openquake.risklib import scientific


# ########################## utility functions ############################## #

def compose_arrays(a1, a2):
    """
    Compose composite arrays by generating an extended datatype containing
    all the fields. The two arrays must have the same shape.
    """
    fields1 = [(f, dt[0]) for f, dt in a1.dtype.fields.items()]
    fields2 = [(f, dt[0]) for f, dt in a2.dtype.fields.items()]
    composite = numpy.zeros(a1.shape, numpy.dtype(fields1 + fields2))
    for f1 in dict(fields1):
        composite[f1] = a1[f1]
    for f2 in dict(fields2):
        composite[f2] = a2[f2]
    return composite

asset_dt = numpy.dtype(
    [('asset_ref', str, 20), ('lon', float), ('lat', float)])


def get_assets(dstore):
    """
    :param dstore: a datastore with a key `specific_assets`
    :returns: an ordered array of records (asset_ref, lon, lat)
    """
<<<<<<< HEAD
    assets = sorted(sum(map(list, dstore['assets_by_site']), []),
                    key=operator.attrgetter('id'))
=======
    if 'specific_assets' in dstore:
        assets = dstore['specific_assets']  # they are already ordered by ID
    else:  # consider all assets
        assets = sorted(sum(map(list, dstore['assets_by_site']), []),
                        key=operator.attrgetter('id'))
>>>>>>> 0062d48a
    asset_data = numpy.array(
        [(asset.id, asset.location[0], asset.location[1])
         for asset in assets], asset_dt)
    return asset_data


# ############################### exporters ############################## #

# this is used by classical_risk from csv
@export.add(('/avg_losses', 'csv'))
def export_avg_losses(ekey, dstore):
<<<<<<< HEAD
=======
    """
    :param ekey: export key, i.e. a pair (datastore key, fmt)
    :param dstore: datastore object
    """
>>>>>>> 0062d48a
    avg_losses = dstore[ekey[0] + '/rlzs']
    rlzs = dstore['rlzs_assoc'].realizations
    assets = get_assets(dstore)
    columns = 'asset_ref lon lat avg_loss~structural ins_loss~structural' \
        .split()
    fnames = []
    for rlz, losses in zip(rlzs, avg_losses):
        dest = os.path.join(
            dstore.export_dir, 'rlz-%03d-avg_loss.csv' % rlz.ordinal)
        data = compose_arrays(assets, losses)
        writers.write_csv(dest, data, fmt='%10.6E', header=columns)
        fnames.append(dest)
    return fnames


@export.add(('/loss_curves', 'csv'), ('/loss_maps', 'csv'),
            ('/agg_loss_curve', 'csv'))
def export_loss_curves(ekey, dstore):
<<<<<<< HEAD
=======
    """
    :param ekey: export key, i.e. a pair (datastore key, fmt)
    :param dstore: datastore object
    """
>>>>>>> 0062d48a
    name = ekey[0][1:]
    if name == 'agg_loss_curve':
        assets = None
        columns = 'losses poes avg'.split()
    elif name == 'loss_curves':
        assets = get_assets(dstore)
        columns = 'asset_ref lon lat losses poes avg'.split()
    elif name == 'loss_maps':
        assets = get_assets(dstore)
        columns = None
    rlzs = dstore['rlzs_assoc'].realizations
    rlz_by_dset = {rlz.uid: rlz for rlz in rlzs}
    fnames = []
    for dset, curves in dstore.get(ekey[0] + '/stats', {}).iteritems():
        fnames.extend(
            _export_curves_csv(name, assets, curves[:], dstore.export_dir,
                               dset, columns))
    if not dstore['oqparam'].individual_curves:
        return fnames
    for dset, curves in dstore.get(ekey[0] + '/rlzs', {}).iteritems():
        prefix = 'rlz-%03d' % rlz_by_dset[dset].ordinal
        fnames.extend(
            _export_curves_csv(name, assets, curves[:], dstore.export_dir,
                               prefix, columns))
    return fnames


def _export_curves_csv(name, assets, curves, export_dir, prefix, columns=None):
    fnames = []
    for loss_type in curves.dtype.fields:
        if assets is None:
            data = curves[loss_type]
        else:
            data = compose_arrays(assets, curves[loss_type])
        dest = os.path.join(
            export_dir, '%s-%s-%s.csv' % (prefix, loss_type, name))
        writers.write_csv(dest, data, fmt='%10.6E', header=columns)
        fnames.append(dest)
    return fnames


@export.add(('event_loss', 'csv'), ('event_loss_asset', 'csv'))
def export_event_loss(ekey, dstore):
<<<<<<< HEAD
    name, fmt = ekey
    fnames = []
    for i, data in enumerate(dstore[ekey[0]]):
        for loss_type in data:
=======
    """
    :param ekey: export key, i.e. a pair (datastore key, fmt)
    :param dstore: datastore object
    """
    name, fmt = ekey
    fnames = []
    for i, data in enumerate(dstore[ekey[0]]):
        for loss_type in data.dtype.fields:
>>>>>>> 0062d48a
            dest = os.path.join(
                dstore.export_dir, 'rlz-%03d-%s-%s.csv' % (i, loss_type, name))
            writers.write_csv(dest, sorted(data[loss_type]), fmt='%10.6E')
            fnames.append(dest)
    return fnames


# TODO: the export is doing too much; probably we should store
# a better data structure
@export.add(('damages_by_key', 'xml'))
def export_damage(ekey, dstore):
<<<<<<< HEAD
=======
    """
    :param ekey: export key, i.e. a pair (datastore key, fmt)
    :param dstore: datastore object
    """
>>>>>>> 0062d48a
    oqparam = dstore['oqparam']
    riskmodel = dstore['riskmodel']
    rlzs = dstore['rlzs_assoc'].realizations
    damages_by_key = dstore['damages_by_key']
    dmg_states = [DmgState(s, i)
                  for i, s in enumerate(riskmodel.damage_states)]
    fnames = []
    for i in sorted(damages_by_key):
        rlz = rlzs[i]
        result = damages_by_key[i]
        dd_taxo = []
        dd_asset = []
        shape = oqparam.number_of_ground_motion_fields, len(dmg_states)
        totals = numpy.zeros(shape)  # R x D matrix
        for (key_type, key), values in result.iteritems():
            if key_type == 'taxonomy':
                # values are fractions, R x D matrix
                totals += values
                means, stds = scientific.mean_std(values)
                for dmg_state, mean, std in zip(dmg_states, means, stds):
                    dd_taxo.append(
                        DmgDistPerTaxonomy(key, dmg_state, mean, std))
            elif key_type == 'asset':
                means, stddevs = values
                for dmg_state, mean, std in zip(dmg_states, means, stddevs):
                    dd_asset.append(
                        DmgDistPerAsset(
                            ExposureData(key.id, Site(*key.location)),
                            dmg_state, mean, std))
        dd_total = []
        for dmg_state, total in zip(dmg_states, totals.T):
            mean, std = scientific.mean_std(total)
            dd_total.append(DmgDistTotal(dmg_state, mean, std))

        suffix = '' if rlz.uid == '*' else '-gsimltp_%s' % rlz.uid
        f1 = export_dmg_xml(('dmg_dist_per_asset', 'xml'), oqparam.export_dir,
                            dmg_states, dd_asset, suffix)
        f2 = export_dmg_xml(('dmg_dist_per_taxonomy', 'xml'),
                            oqparam.export_dir, dmg_states, dd_taxo, suffix)
        f3 = export_dmg_xml(('dmg_dist_total', 'xml'), oqparam.export_dir,
                            dmg_states, dd_total, suffix)
        max_damage = dmg_states[-1]
        # the collapse map is extracted from the damage distribution per asset
        # (dda) by taking the value corresponding to the maximum damage
        collapse_map = [dda for dda in dd_asset if dda.dmg_state == max_damage]
        f4 = export_dmg_xml(('collapse_map', 'xml'), oqparam.export_dir,
                            dmg_states, collapse_map, suffix)
        fnames.extend(sum((f1 + f2 + f3 + f4).values(), []))
    return sorted(fnames)


def export_dmg_xml(key, export_dir, damage_states, dmg_data, suffix):
    """
    Export damage outputs in XML format.

    :param key:
        dmg_dist_per_asset|dmg_dist_per_taxonomy|dmg_dist_total|collapse_map
    :param export_dir:
        the export directory
    :param damage_states:
        the list of damage states
    :param dmg_data:
        a list [(loss_type, unit, asset_ref, mean, stddev), ...]
    :param suffix:
        a suffix specifying the GSIM realization
    """
    dest = os.path.join(export_dir, '%s%s.%s' % (key[0], suffix, key[1]))
    risk_writers.DamageWriter(damage_states).to_nrml(key[0], dmg_data, dest)
    return AccumDict({key: [dest]})


@export.add(('damages_by_rlz', 'csv'))
def export_classical_damage_csv(ekey, dstore):
<<<<<<< HEAD
=======
    """
    :param ekey: export key, i.e. a pair (datastore key, fmt)
    :param dstore: datastore object
    """
>>>>>>> 0062d48a
    damages_by_rlz = dstore['damages_by_rlz']
    rlzs = dstore['rlzs_assoc'].realizations
    damage_states = dstore['riskmodel'].damage_states
    dmg_states = [DmgState(s, i) for i, s in enumerate(damage_states)]
    fnames = []
    for rlz in rlzs:
        damages = damages_by_rlz[rlz.ordinal]
        fname = 'damage_%d.csv' % rlz.ordinal
        fnames.append(
            _export_classical_damage_csv(
                dstore.export_dir, fname, dmg_states, damages))
    return fnames


def _export_classical_damage_csv(export_dir, fname, damage_states,
                                 fractions_by_asset):
    """
    Export damage fractions in CSV.

    :param export_dir: the export directory
    :param fname: the name of the exported file
    :param damage_states: the damage states
    :fractions_by_asset: a dictionary with the fractions by asset
    """
    dest = os.path.join(export_dir, fname)
    with open(dest, 'w') as csvfile:
        writer = csv.writer(csvfile, delimiter='|', lineterminator='\n')
        writer.writerow(['asset_ref'] + [ds.dmg_state for ds in damage_states])
        for asset in sorted(fractions_by_asset):
            writer.writerow(
                [asset.id] + map(scientificformat, fractions_by_asset[asset]))
    return dest


# exports for scenario_risk

AggLoss = collections.namedtuple(
    'AggLoss', 'loss_type unit mean stddev')

PerAssetLoss = collections.namedtuple(  # the loss map
    'PerAssetLoss', 'loss_type unit asset_ref mean stddev')


@export.add(('losses_by_key', 'csv'))
def export_risk(ekey, dstore):
    """
    Export the loss curves of a given realization in CSV format.
<<<<<<< HEAD
=======

    :param ekey: export key, i.e. a pair (datastore key, fmt)
    :param dstore: datastore object
>>>>>>> 0062d48a
    """
    oqparam = dstore['oqparam']
    unit_by_lt = {riskmodels.cost_type_to_loss_type(ct['name']): ct['unit']
                  for ct in dstore['cost_types']}
    unit_by_lt['fatalities'] = 'people'
    rlzs = dstore['rlzs_assoc'].realizations
    losses_by_key = dstore['losses_by_key']
    fnames = []
    for i in sorted(losses_by_key):
        rlz = rlzs[i]
        result = losses_by_key[i]
        suffix = '' if rlz.uid == '*' else '-gsimltp_%s' % rlz.uid
        losses = AccumDict()
        for key, values in result.iteritems():
            key_type, loss_type = key
            unit = unit_by_lt[loss_type]
            if key_type in ('agg', 'ins'):
                mean, std = scientific.mean_std(values)
                losses += {key_type: [
                    AggLoss(loss_type, unit, mean, std)]}
            else:
                losses += {key_type: [
                    PerAssetLoss(loss_type, unit, *vals) for vals in values]}
        for key_type in losses:
            out = export_loss_csv((key_type, 'csv'),
                                  oqparam.export_dir, losses[key_type], suffix)
            fnames.append(out)
    return sorted(fnames)


def export_loss_csv(key, export_dir, data, suffix):
    """
    Export (aggregate) losses in CSV.

    :param key: per_asset_loss|asset-ins
    :param export_dir: the export directory
    :param data: a list [(loss_type, unit, asset_ref, mean, stddev), ...]
    :param suffix: a suffix specifying the GSIM realization
    """
    dest = os.path.join(export_dir, '%s%s.%s' % (key[0], suffix, key[1]))
    if key[0] in ('agg', 'ins'):  # aggregate
        header = ['LossType', 'Unit', 'Mean', 'Standard Deviation']
    else:
        header = ['LossType', 'Unit', 'Asset', 'Mean', 'Standard Deviation']
        data.sort(key=operator.itemgetter(2))  # order by asset_ref
    writers.save_csv(dest, [header] + data, fmt='%11.7E')
    return dest<|MERGE_RESOLUTION|>--- conflicted
+++ resolved
@@ -58,16 +58,8 @@
     :param dstore: a datastore with a key `specific_assets`
     :returns: an ordered array of records (asset_ref, lon, lat)
     """
-<<<<<<< HEAD
     assets = sorted(sum(map(list, dstore['assets_by_site']), []),
                     key=operator.attrgetter('id'))
-=======
-    if 'specific_assets' in dstore:
-        assets = dstore['specific_assets']  # they are already ordered by ID
-    else:  # consider all assets
-        assets = sorted(sum(map(list, dstore['assets_by_site']), []),
-                        key=operator.attrgetter('id'))
->>>>>>> 0062d48a
     asset_data = numpy.array(
         [(asset.id, asset.location[0], asset.location[1])
          for asset in assets], asset_dt)
@@ -79,13 +71,10 @@
 # this is used by classical_risk from csv
 @export.add(('/avg_losses', 'csv'))
 def export_avg_losses(ekey, dstore):
-<<<<<<< HEAD
-=======
-    """
-    :param ekey: export key, i.e. a pair (datastore key, fmt)
-    :param dstore: datastore object
-    """
->>>>>>> 0062d48a
+    """
+    :param ekey: export key, i.e. a pair (datastore key, fmt)
+    :param dstore: datastore object
+    """
     avg_losses = dstore[ekey[0] + '/rlzs']
     rlzs = dstore['rlzs_assoc'].realizations
     assets = get_assets(dstore)
@@ -104,13 +93,10 @@
 @export.add(('/loss_curves', 'csv'), ('/loss_maps', 'csv'),
             ('/agg_loss_curve', 'csv'))
 def export_loss_curves(ekey, dstore):
-<<<<<<< HEAD
-=======
-    """
-    :param ekey: export key, i.e. a pair (datastore key, fmt)
-    :param dstore: datastore object
-    """
->>>>>>> 0062d48a
+    """
+    :param ekey: export key, i.e. a pair (datastore key, fmt)
+    :param dstore: datastore object
+    """
     name = ekey[0][1:]
     if name == 'agg_loss_curve':
         assets = None
@@ -154,21 +140,14 @@
 
 @export.add(('event_loss', 'csv'), ('event_loss_asset', 'csv'))
 def export_event_loss(ekey, dstore):
-<<<<<<< HEAD
+    """
+    :param ekey: export key, i.e. a pair (datastore key, fmt)
+    :param dstore: datastore object
+    """
     name, fmt = ekey
     fnames = []
     for i, data in enumerate(dstore[ekey[0]]):
         for loss_type in data:
-=======
-    """
-    :param ekey: export key, i.e. a pair (datastore key, fmt)
-    :param dstore: datastore object
-    """
-    name, fmt = ekey
-    fnames = []
-    for i, data in enumerate(dstore[ekey[0]]):
-        for loss_type in data.dtype.fields:
->>>>>>> 0062d48a
             dest = os.path.join(
                 dstore.export_dir, 'rlz-%03d-%s-%s.csv' % (i, loss_type, name))
             writers.write_csv(dest, sorted(data[loss_type]), fmt='%10.6E')
@@ -180,13 +159,10 @@
 # a better data structure
 @export.add(('damages_by_key', 'xml'))
 def export_damage(ekey, dstore):
-<<<<<<< HEAD
-=======
-    """
-    :param ekey: export key, i.e. a pair (datastore key, fmt)
-    :param dstore: datastore object
-    """
->>>>>>> 0062d48a
+    """
+    :param ekey: export key, i.e. a pair (datastore key, fmt)
+    :param dstore: datastore object
+    """
     oqparam = dstore['oqparam']
     riskmodel = dstore['riskmodel']
     rlzs = dstore['rlzs_assoc'].realizations
@@ -260,13 +236,10 @@
 
 @export.add(('damages_by_rlz', 'csv'))
 def export_classical_damage_csv(ekey, dstore):
-<<<<<<< HEAD
-=======
-    """
-    :param ekey: export key, i.e. a pair (datastore key, fmt)
-    :param dstore: datastore object
-    """
->>>>>>> 0062d48a
+    """
+    :param ekey: export key, i.e. a pair (datastore key, fmt)
+    :param dstore: datastore object
+    """
     damages_by_rlz = dstore['damages_by_rlz']
     rlzs = dstore['rlzs_assoc'].realizations
     damage_states = dstore['riskmodel'].damage_states
@@ -314,12 +287,9 @@
 def export_risk(ekey, dstore):
     """
     Export the loss curves of a given realization in CSV format.
-<<<<<<< HEAD
-=======
-
-    :param ekey: export key, i.e. a pair (datastore key, fmt)
-    :param dstore: datastore object
->>>>>>> 0062d48a
+
+    :param ekey: export key, i.e. a pair (datastore key, fmt)
+    :param dstore: datastore object
     """
     oqparam = dstore['oqparam']
     unit_by_lt = {riskmodels.cost_type_to_loss_type(ct['name']): ct['unit']
