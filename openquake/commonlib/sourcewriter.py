--- conflicted
+++ resolved
@@ -481,12 +481,7 @@
     name = name or os.path.splitext(os.path.basename(dest))[0]
     nodes = list(
         map(obj_to_node, sorted(sources, key=lambda src: src.source_id)))
-<<<<<<< HEAD
     source_model = Node("sourceModel", {"name": name}, nodes=nodes)
-    with open(dest, 'w') as f:
-=======
-    source_model = LiteralNode("sourceModel", {"name": name}, nodes=nodes)
     with open(dest, 'wb') as f:
->>>>>>> 88a0a880
         nrml.write([source_model], f, '%s')
     return dest