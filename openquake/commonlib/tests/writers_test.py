# -*- coding: utf-8 -*-
# vim: tabstop=4 shiftwidth=4 softtabstop=4
#
# Copyright (C) 2014-2018 GEM Foundation
#
# OpenQuake is free software: you can redistribute it and/or modify it
# under the terms of the GNU Affero General Public License as published
# by the Free Software Foundation, either version 3 of the License, or
# (at your option) any later version.
#
# OpenQuake is distributed in the hope that it will be useful,
# but WITHOUT ANY WARRANTY; without even the implied warranty of
# MERCHANTABILITY or FITNESS FOR A PARTICULAR PURPOSE.  See the
# GNU Affero General Public License for more details.
#
# You should have received a copy of the GNU Affero General Public License
# along with OpenQuake. If not, see <http://www.gnu.org/licenses/>.

import os
import unittest
import tempfile
from io import BytesIO
import psutil
from openquake.commonlib.writers import write_csv
from openquake.baselib.node import Node, tostring, StreamingXMLWriter
from xml.etree import ElementTree as etree

import numpy
I32 = numpy.int32


def assetgen(n):
    "Generate n assets for testing purposes"
    for i in range(n):
        asset = etree.Element(
            'asset',  dict(id=str(i), number='10', taxonomy='TAXO'))
        etree.SubElement(
            asset, 'location', dict(lon='10.1', lat='40.9'))
        yield asset


class StreamingXMLWriterTestCase(unittest.TestCase):
    def test_tostring(self):
        nrml = etree.Element(
            'nrml', {'xmlns': 'http://openquake.org/xmlns/nrml/0.4'})
        em = etree.SubElement(
            nrml, 'exposureModel',
            {'id': "my_exposure_model_for_population",
             'category': "population",
             'taxonomySource': "fake population datasource"})

        descr = etree.SubElement(em, 'description')
        descr.text = 'Sample population'
        etree.SubElement(em, 'assets')
        self.assertEqual(tostring(nrml), b'''\
<nrml
xmlns="http://openquake.org/xmlns/nrml/0.4"
>
    <exposureModel
    category="population"
    id="my_exposure_model_for_population"
    taxonomySource="fake population datasource"
    >
        <description>
            Sample population
        </description>
        <assets />
    </exposureModel>
</nrml>
''')

    def test_memory(self):
        # make sure the memory occupation is low
        # (to protect against bad refactoring of the XMLWriter)
        pid = os.getpid()
        try:
<<<<<<< HEAD
            rss = memory_info(pid).rss
=======
            rss = proc.memory_info().rss
>>>>>>> 93235cbe
        except psutil.AccessDenied:
            raise unittest.SkipTest('Memory info not accessible')
        devnull = open(os.devnull, 'wb')
        with StreamingXMLWriter(devnull) as writer:
            for asset in assetgen(1000):
                writer.serialize(asset)
<<<<<<< HEAD
        allocated = memory_info(pid).rss - rss
=======
        allocated = proc.memory_info().rss - rss
>>>>>>> 93235cbe
        self.assertLess(allocated, 204800)  # < 200 KB

    def test_zero_node(self):
        s = BytesIO()
        node = Node('zero', {}, 0)
        with StreamingXMLWriter(s) as writer:
            writer.serialize(node)
        self.assertEqual(s.getvalue(), b'''\
<?xml version="1.0" encoding="utf-8"?>
<zero>
    0
</zero>
''')


class WriteCsvTestCase(unittest.TestCase):
    def assert_export(self, array, expected, header=None):
        fname = tempfile.NamedTemporaryFile().name
        write_csv(fname, array, header=header)
        with open(fname) as f:
            txt = f.read()
        self.assertEqual(txt, expected)

    def test_simple(self):
        a = numpy.array([[1, 2], [3, 4]])
        self.assert_export(a, '1,2\n3,4\n')

    def test_header(self):
        a = numpy.array([[1, 2], [3, 4]])
        self.assert_export(a, 'a,b\n1,2\n3,4\n', header='ab')

    def test_flat(self):
        imt_dt = numpy.dtype([('PGA', I32, 3), ('PGV', I32, 4)])
        a = numpy.array([([1, 2, 3], [4, 5, 6, 7])], imt_dt)
        self.assert_export(a, 'PGA:int32:3,PGV:int32:4\n1 2 3,4 5 6 7\n')

    def test_nested(self):
        imt_dt = numpy.dtype([('PGA', I32, 3), ('PGV', I32, 4)])
        gmf_dt = numpy.dtype([('A', imt_dt), ('B', imt_dt),
                              ('idx', I32)])
        a = numpy.array([(([1, 2, 3], [4, 5, 6, 7]),
                          ([1, 2, 4], [3, 5, 6, 7]), 8)], gmf_dt)
        self.assert_export(
            a, 'A~PGA:int32:3,A~PGV:int32:4,B~PGA:int32:3,B~PGV:int32:4,'
            'idx:int32\n1 2 3,4 5 6 7,1 2 4,3 5 6 7,8\n')<|MERGE_RESOLUTION|>--- conflicted
+++ resolved
@@ -74,22 +74,14 @@
         # (to protect against bad refactoring of the XMLWriter)
         pid = os.getpid()
         try:
-<<<<<<< HEAD
-            rss = memory_info(pid).rss
-=======
             rss = proc.memory_info().rss
->>>>>>> 93235cbe
         except psutil.AccessDenied:
             raise unittest.SkipTest('Memory info not accessible')
         devnull = open(os.devnull, 'wb')
         with StreamingXMLWriter(devnull) as writer:
             for asset in assetgen(1000):
                 writer.serialize(asset)
-<<<<<<< HEAD
-        allocated = memory_info(pid).rss - rss
-=======
         allocated = proc.memory_info().rss - rss
->>>>>>> 93235cbe
         self.assertLess(allocated, 204800)  # < 200 KB
 
     def test_zero_node(self):
