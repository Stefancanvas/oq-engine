--- conflicted
+++ resolved
@@ -45,14 +45,8 @@
 event_dt = numpy.dtype([('eid', U32), ('ses', U32), ('occ', U32),
                         ('sample', U32)])
 stored_event_dt = numpy.dtype([
-<<<<<<< HEAD
     ('eid', U32), ('rupserial', U32), ('year', U32),
     ('ses', U32), ('occ', U32), ('sample', U32), ('grp_id', U16),
-    ('source_id', 'S%d' % valid.MAX_ID_LENGTH)])
-=======
-    ('rupserial', U32), ('year', U32), ('ses', U32), ('occ', U32),
-    ('sample', U32), ('grp_id', U16)])
->>>>>>> 7fbdafd7
 
 # ############## utilities for the classical calculator ############### #
 
