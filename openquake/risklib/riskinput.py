# -*- coding: utf-8 -*-
# vim: tabstop=4 shiftwidth=4 softtabstop=4
#
# Copyright (C) 2015-2016 GEM Foundation
#
# OpenQuake is free software: you can redistribute it and/or modify it
# under the terms of the GNU Affero General Public License as published
# by the Free Software Foundation, either version 3 of the License, or
# (at your option) any later version.
#
# OpenQuake is distributed in the hope that it will be useful,
# but WITHOUT ANY WARRANTY; without even the implied warranty of
# MERCHANTABILITY or FITNESS FOR A PARTICULAR PURPOSE.  See the
# GNU Affero General Public License for more details.
#
# You should have received a copy of the GNU Affero General Public License
# along with OpenQuake. If not, see <http://www.gnu.org/licenses/>.

import os
import operator
import logging
import tempfile
import collections

import numpy
import h5py

from openquake.baselib import hdf5
from openquake.baselib.python3compat import zip
from openquake.baselib.performance import Monitor
from openquake.baselib.general import groupby, split_in_blocks
from openquake.hazardlib.calc.gmf import GmfComputer
from openquake.hazardlib import site
from openquake.risklib import scientific, riskmodels

U32 = numpy.uint32
F32 = numpy.float32

FIELDS = ('site_id', 'lon', 'lat', 'idx', 'taxonomy', 'area', 'number',
          'occupants', 'deductible~', 'insurance_limit~', 'retrofitted~')

by_taxonomy = operator.attrgetter('taxonomy')


class AssetCollection(object):
    D, I, R = len('deductible~'), len('insurance_limit~'), len('retrofitted~')

    def __init__(self, assets_by_site, cost_calculator, time_event,
                 time_events=''):
        self.cc = cost_calculator
        self.time_event = time_event
        self.time_events = time_events
        self.array, self.taxonomies = self.build_asset_collection(
            assets_by_site, time_event)
        fields = self.array.dtype.names
        self.loss_types = sorted(f for f in fields
                                 if not f.startswith(FIELDS))
        self.deduc = [n for n in fields if n.startswith('deductible~')]
        self.i_lim = [n for n in fields if n.startswith('insurance_limit~')]
        self.retro = [n for n in fields if n.startswith('retrofitted~')]

    def assets_by_site(self):
        """
        :returns: numpy array of lists with the assets by each site
        """
        assetcol = self.array
        site_ids = sorted(set(assetcol['site_id']))
        assets_by_site = [[] for sid in site_ids]
        index = dict(zip(site_ids, range(len(site_ids))))
        for i, ass in enumerate(assetcol):
            assets_by_site[index[ass['site_id']]].append(self[i])
        return numpy.array(assets_by_site)

    def __iter__(self):
        for i in range(len(self)):
            yield self[i]

    def __getitem__(self, indices):
        if isinstance(indices, int):  # single asset
            a = self.array[indices]
            values = {lt: a[lt] for lt in self.loss_types}
            if 'occupants' in self.array.dtype.names:
                values['occupants_' + str(self.time_event)] = a['occupants']
            return riskmodels.Asset(
                    a['idx'],
                    self.taxonomies[a['taxonomy']],
                    number=a['number'],
                    location=(a['lon'], a['lat']),
                    values=values,
                    area=a['area'],
                    deductibles={lt[self.D:]: a[lt] for lt in self.deduc},
                    insurance_limits={lt[self.I:]: a[lt] for lt in self.i_lim},
                    retrofitteds={lt[self.R:]: a[lt] for lt in self.retro},
                    calc=self.cc, ordinal=indices)
        new = object.__new__(self.__class__)
        new.time_event = self.time_event
        new.array = self.array[indices]
        new.taxonomies = self.taxonomies
        return new

    def __len__(self):
        return len(self.array)

    def __toh5__(self):
        attrs = {'time_event': self.time_event or 'None',
                 'time_events': self.time_events,
                 'loss_types': self.loss_types,
                 'deduc': self.deduc, 'i_lim': self.i_lim, 'retro': self.retro,
                 'nbytes': self.array.nbytes}
        return dict(array=self.array, taxonomies=self.taxonomies,
                    cost_calculator=self.cc), attrs

    def __fromh5__(self, dic, attrs):
        vars(self).update(attrs)
        self.array = dic['array'].value
        self.taxonomies = dic['taxonomies'].value
        self.cc = dic['cost_calculator']

    @staticmethod
    def build_asset_collection(assets_by_site, time_event=None):
        """
        :param assets_by_site: a list of lists of assets
        :param time_event: a time event string (or None)
        :returns: two arrays `assetcol` and `taxonomies`
        """
        for assets in assets_by_site:
            if len(assets):
                first_asset = assets[0]
                break
        else:  # no break
            raise ValueError('There are no assets!')
        candidate_loss_types = list(first_asset.values)
        loss_types = []
        the_occupants = 'occupants_%s' % time_event
        for candidate in candidate_loss_types:
            if candidate.startswith('occupants'):
                if candidate == the_occupants:
                    loss_types.append('occupants')
                # discard occupants for different time periods
            else:
                loss_types.append(candidate)
        deductible_d = first_asset.deductibles or {}
        limit_d = first_asset.insurance_limits or {}
        retrofitting_d = first_asset.retrofitteds or {}
        deductibles = ['deductible~%s' % name for name in deductible_d]
        limits = ['insurance_limit~%s' % name for name in limit_d]
        retrofittings = ['retrofitted~%s' % n for n in retrofitting_d]
        float_fields = loss_types + deductibles + limits + retrofittings
        taxonomies = set()
        for assets in assets_by_site:
            for asset in assets:
                taxonomies.add(asset.taxonomy)
        sorted_taxonomies = sorted(taxonomies)
        asset_dt = numpy.dtype(
            [('idx', U32), ('lon', F32), ('lat', F32), ('site_id', U32),
             ('taxonomy', U32), ('number', F32), ('area', F32)] +
            [(name, float) for name in float_fields])
        num_assets = sum(len(assets) for assets in assets_by_site)
        assetcol = numpy.zeros(num_assets, asset_dt)
        asset_ordinal = 0
        fields = set(asset_dt.fields)
        for sid, assets_ in enumerate(assets_by_site):
            for asset in sorted(assets_, key=operator.attrgetter('id')):
                asset.ordinal = asset_ordinal
                record = assetcol[asset_ordinal]
                asset_ordinal += 1
                for field in fields:
                    if field == 'taxonomy':
                        value = sorted_taxonomies.index(asset.taxonomy)
                    elif field == 'number':
                        value = asset.number
                    elif field == 'area':
                        value = asset.area
                    elif field == 'idx':
                        value = asset.id
                    elif field == 'site_id':
                        value = sid
                    elif field == 'lon':
                        value = asset.location[0]
                    elif field == 'lat':
                        value = asset.location[1]
                    elif field == 'occupants':
                        value = asset.values[the_occupants]
                    else:
                        try:
                            name, lt = field.split('~')
                        except ValueError:  # no ~ in field
                            name, lt = 'value', field
                        # the line below retrieve one of `deductibles`,
                        # `insured_limits` or `retrofitteds` ("s" suffix)
                        value = getattr(asset, name + 's')[lt]
                    record[field] = value
        return assetcol, numpy.array(sorted_taxonomies, (bytes, 100))


class CompositeRiskModel(collections.Mapping):
    """
    A container (imt, taxonomy) -> riskmodel.

    :param riskmodels: a dictionary (imt, taxonomy) -> riskmodel
    :param damage_states: None or a list of damage states
    """
    def __init__(self, riskmodels, damage_states=None):
        self.damage_states = damage_states  # not None for damage calculations
        self._riskmodels = riskmodels
        self.loss_types = []
        self.curve_builders = []
        self.lti = {}  # loss_type -> idx
        self.covs = 0  # number of coefficients of variation
        self.taxonomies = []  # populated in get_risk_model

    def get_min_iml(self):
        iml = collections.defaultdict(list)
        for taxo, rm in self._riskmodels.items():
            for lt, rf in rm.risk_functions.items():
                iml[rf.imt].append(rf.imls[0])
        return {imt: min(iml[imt]) for imt in iml}

    def loss_type_dt(self, dtype=F32, insured=False):
        """
        Return a composite dtype based on the loss types
        """
        dts = [(lt, dtype) for lt in self.loss_types]
        if insured:
            for lt in self.loss_types:
                dts.append((lt + '_ins', dtype))
        return numpy.dtype(dts)

    def build_loss_dtypes(self, conditional_loss_poes, insured_losses=False):
        """
        :param conditional_loss_poes:
            configuration parameter
        :param insured_losses:
            configuration parameter
        :returns:
           loss_curve_dt and loss_maps_dt
        """
        lst = [('poe~%s' % poe, F32) for poe in conditional_loss_poes]
        if insured_losses:
            lst += [(name + '_ins', pair) for name, pair in lst]
        lm_dt = numpy.dtype(lst)
        lc_list = []
        lm_list = []
        for cb in (b for b in self.curve_builders if b.user_provided):
            pairs = [('losses', (F32, cb.curve_resolution)),
                     ('poes', (F32, cb.curve_resolution)),
                     ('avg', F32)]
            if insured_losses:
                pairs += [(name + '_ins', pair) for name, pair in pairs]
            lc_list.append((cb.loss_type, numpy.dtype(pairs)))
            lm_list.append((cb.loss_type, lm_dt))
        loss_curve_dt = numpy.dtype(lc_list) if lc_list else None
        loss_maps_dt = numpy.dtype(lm_list) if lm_list else None
        return loss_curve_dt, loss_maps_dt

    # FIXME: scheduled for removal once we change agg_curve to be built from
    # the user-provided loss ratios
    def build_all_loss_dtypes(self, curve_resolution, conditional_loss_poes,
                              insured_losses=False):
        """
        :param conditional_loss_poes:
            configuration parameter
        :param insured_losses:
            configuration parameter
        :returns:
           loss_curve_dt and loss_maps_dt
        """
        lst = [('poe~%s' % poe, F32) for poe in conditional_loss_poes]
        if insured_losses:
            lst += [(name + '_ins', pair) for name, pair in lst]
        lm_dt = numpy.dtype(lst)
        lc_list = []
        lm_list = []
        for loss_type in self.loss_types:
            pairs = [('losses', (F32, curve_resolution)),
                     ('poes', (F32, curve_resolution)),
                     ('avg', F32)]
            if insured_losses:
                pairs += [(name + '_ins', pair) for name, pair in pairs]
            lc_list.append((loss_type, numpy.dtype(pairs)))
            lm_list.append((loss_type, lm_dt))
        loss_curve_dt = numpy.dtype(lc_list) if lc_list else None
        loss_maps_dt = numpy.dtype(lm_list) if lm_list else None
        return loss_curve_dt, loss_maps_dt

    def make_curve_builders(self, oqparam):
        """
        Populate the inner lists .loss_types, .curve_builders.
        """
        default_loss_ratios = numpy.linspace(
            0, 1, oqparam.loss_curve_resolution + 1)[1:]
        loss_types = self._get_loss_types()
        for l, loss_type in enumerate(loss_types):
            if oqparam.calculation_mode in ('classical', 'classical_risk'):
                curve_resolutions = set()
                lines = []
                for key in sorted(self):
                    rm = self[key]
                    if loss_type in rm.loss_ratios:
                        ratios = rm.loss_ratios[loss_type]
                        curve_resolutions.add(len(ratios))
                        lines.append('%s %d' % (
                            rm.risk_functions[loss_type], len(ratios)))
                if len(curve_resolutions) > 1:
                    logging.info(
                        'Different num_loss_ratios:\n%s', '\n'.join(lines))
                cb = scientific.CurveBuilder(
                    loss_type, ratios, True,
                    oqparam.conditional_loss_poes, oqparam.insured_losses,
                    curve_resolution=max(curve_resolutions))
            elif loss_type in oqparam.loss_ratios:  # loss_ratios provided
                cb = scientific.CurveBuilder(
                    loss_type, oqparam.loss_ratios[loss_type], True,
                    oqparam.conditional_loss_poes, oqparam.insured_losses)
            else:  # no loss_ratios provided
                cb = scientific.CurveBuilder(
                    loss_type, default_loss_ratios, False,
                    oqparam.conditional_loss_poes, oqparam.insured_losses)
            self.curve_builders.append(cb)
            self.loss_types.append(loss_type)
            self.lti[loss_type] = l

    def get_loss_ratios(self):
        """
        :returns: a 1-dimensional composite array with loss ratios by loss type
        """
        lst = [('user_provided', numpy.bool)]
        for cb in self.curve_builders:
            lst.append((cb.loss_type, F32, len(cb.ratios)))
        loss_ratios = numpy.zeros(1, numpy.dtype(lst))
        for cb in self.curve_builders:
            loss_ratios['user_provided'] = cb.user_provided
            loss_ratios[cb.loss_type] = tuple(cb.ratios)
        return loss_ratios

    def _get_loss_types(self):
        """
        :returns: a sorted list with all the loss_types contained in the model
        """
        ltypes = set()
        for rm in self.values():
            ltypes.update(rm.loss_types)
        return sorted(ltypes)

    def __getitem__(self, taxonomy):
        return self._riskmodels[taxonomy]

    def __iter__(self):
        return iter(sorted(self._riskmodels))

    def __len__(self):
        return len(self._riskmodels)

    def get_imt_taxonomies(self, imt=None):
        """
        :returns: sorted list of pairs (imt, taxonomies)
        """
        imt_taxonomies = collections.defaultdict(set)
        for taxonomy, riskmodel in self.items():
            for loss_type, rf in sorted(riskmodel.risk_functions.items()):
                if imt is None or imt == rf.imt:
                    imt_taxonomies[rf.imt].add(riskmodel.taxonomy)
        return sorted(imt_taxonomies.items())

    def build_input(self, imt, hazards_by_site, assetcol, eps_dict):
        """
        :param imt: an Intensity Measure Type
        :param hazards_by_site: an array of hazards per each site
        :param assetcol: AssetCollection instance
        :param eps_dict: a dictionary of epsilons
        :returns: a :class:`RiskInput` instance
        """
        return RiskInput(self.get_imt_taxonomies(imt),
                         hazards_by_site, assetcol, eps_dict)

    def build_inputs_from_ruptures(
            self, sitecol, all_ruptures, trunc_level, correl_model,
            min_iml, eps, hint):
        """
        :param sitecol: a SiteCollection instance
        :param all_ruptures: the complete list of EBRupture instances
        :param trunc_level: the truncation level (or None)
        :param correl_model: the correlation model (or None)
        :param min_iml: dictionary of minimum IMLs
        :param eps: a matrix of epsilons of shape (N, E) or None
        :param hint: hint for how many blocks to generate

        Yield :class:`RiskInputFromRuptures` instances.
        """
        imt_taxonomies = self.get_imt_taxonomies()
        by_trt_id = operator.attrgetter('trt_id')
        for ses_ruptures in split_in_blocks(
                all_ruptures, hint or 1, key=by_trt_id,
                weight=operator.attrgetter('weight')):
            eids = []
            for sr in ses_ruptures:
                eids.extend(sr.events['eid'])
            yield RiskInputFromRuptures(
                imt_taxonomies, sitecol, ses_ruptures,
                trunc_level, correl_model, min_iml,
                eps[:, eids] if eps is not None else None, eids)

    def gen_outputs(self, riskinput, rlzs_assoc, monitor,
                    assetcol=None):
        """
        Group the assets per taxonomy and compute the outputs by using the
        underlying riskmodels. Yield the outputs generated as dictionaries
        out_by_lr.

        :param riskinput: a RiskInput instance
        :param rlzs_assoc: a RlzsAssoc instance
        :param monitor: a monitor object used to measure the performance
        :param assetcol: not None only for event based risk
        """
        mon_hazard = monitor('building hazard')
        mon_risk = monitor('computing risk')
        monitor.gmfbytes = 0
<<<<<<< HEAD
        for riskinput in riskinputs:
            with mon_hazard:
                assets_by_site = (riskinput.assets_by_site if assetcol is None
                                  else assetcol.assets_by_site())
                # get assets, epsilons, hazard
                hazard_by_site = riskinput.get_hazard(
                    rlzs_assoc, mon_hazard(measuremem=False))
            with mon_risk:
                for assets, hazard in zip(
                        assets_by_site, hazard_by_site):
=======
        assets_by_site = (None if assetcol is None
                          else assetcol.assets_by_site())
        with mon_hazard:
            # get assets, epsilons, hazard
            hazard_by_site = riskinput.get_hazard(
                rlzs_assoc, mon_hazard(measuremem=False))
        # compute the outputs with the appropriate riskmodels
        if assets_by_site is None:  # distribution by asset
            with mon_risk:
                for assets, hazard in zip(
                        riskinput.assets_by_site, hazard_by_site):
>>>>>>> 4f476c39
                    the_assets = groupby(assets, by_taxonomy)
                    for taxonomy, assets in the_assets.items():
                        riskmodel = self[taxonomy]
                        epsgetter = riskinput.epsilon_getter(
                            [asset.ordinal for asset in assets])
                        for imt, taxonomies in riskinput.imt_taxonomies:
                            if taxonomy in taxonomies:
                                yield riskmodel.out_by_lr(
                                    imt, assets, hazard[imt], epsgetter)
<<<<<<< HEAD
            monitor.gmfbytes += hazard_by_site.close()
=======
        else:  # event based, distribution by rupture
            try:
                for out_by_lr in self.gen_out_by_lr(
                        riskinput, assets_by_site,
                        hazard_by_site, mon_risk):
                    yield out_by_lr
            finally:
                # store the size of the GFMs
                monitor.gmfbytes += hazard_by_site.close()
>>>>>>> 4f476c39

    def gen_out_by_lr(self, riskinput, assets_by_site, hazard_by_site,
                      mon_risk):
        """
        Yield the outputs by loss type and realization for each site id,
        asset and intensity measure type.
        """
        mon_hazard = mon_risk('getting hazard', measuremem=False)
        for sid, assets in enumerate(assets_by_site):
            with mon_hazard:
                hazard = hazard_by_site[sid]
            if not hazard:
                continue
            with mon_risk:
                epsgetter = riskinput.epsilon_getter(
                    [asset.ordinal for asset in assets])
                for imt, taxonomies in riskinput.imt_taxonomies:
                    if asset.taxonomy in taxonomies:
                        yield self[asset.taxonomy].out_by_lr(
                            imt, [asset], hazard[imt], epsgetter)

    def __repr__(self):
        lines = ['%s: %s' % item for item in sorted(self.items())]
        return '<%s(%d, %d)\n%s>' % (
            self.__class__.__name__, len(lines), self.covs, '\n'.join(lines))


class RiskInput(object):
    """
    Contains all the assets and hazard values associated to a given
    imt and site.

    :param imt_taxonomies: a pair (IMT, taxonomies)
    :param hazard_by_site: array of hazards, one per site
    :param assets_by_site: array of assets, one per site
    :param eps_dict: dictionary of epsilons
    """
    def __init__(self, imt_taxonomies, hazard_by_site, assets_by_site,
                 eps_dict):
        if not imt_taxonomies:
            self.weight = 0
            return
        [(self.imt, taxonomies)] = imt_taxonomies
        self.hazard_by_site = hazard_by_site
        self.assets_by_site = [
            [a for a in assets if a.taxonomy in taxonomies]
            for assets in assets_by_site]
        taxonomies_set = set()
        self.weight = 0
        for assets in self.assets_by_site:
            for asset in assets:
                taxonomies_set.add(asset.taxonomy)
            self.weight += len(assets)
        self.taxonomies = sorted(taxonomies_set)
        self.eids = None  # for API compatibility with RiskInputFromRuptures
        self.eps = eps_dict

    @property
    def imt_taxonomies(self):
        """Return a list of pairs (imt, taxonomies) with a single element"""
        return [(self.imt, self.taxonomies)]

    def epsilon_getter(self, asset_ordinals):
        """
        :param asset_ordinals: list of ordinals of the assets
        :returns: a closure returning an array of epsilons from the event IDs
        """
        return lambda _: [self.eps[aid] for aid in asset_ordinals]

    def get_hazard(self, rlzs_assoc, monitor=Monitor()):
        """
        :param rlzs_assoc:
            :class:`openquake.commonlib.source.RlzsAssoc` instance
        :param monitor:
            a :class:`openquake.baselib.performance.Monitor` instance
        :returns:
            list of hazard dictionaries imt -> rlz -> haz per each site
        """
        return [{self.imt: rlzs_assoc.combine(hazard)}
                for hazard in self.hazard_by_site]

    def __repr__(self):
        return '<%s IMT=%s, taxonomy=%s, weight=%d>' % (
            self.__class__.__name__, self.imt, ', '.join(self.taxonomies),
            self.weight)


def make_eps(assets_by_site, num_samples, seed, correlation):
    """
    :param assets_by_site: a list of lists of assets
    :param int num_samples: the number of ruptures
    :param int seed: a random seed
    :param float correlation: the correlation coefficient
    :returns: epsilons matrix of shape (num_assets, num_samples)
    """
    all_assets = (a for assets in assets_by_site for a in assets)
    assets_by_taxo = groupby(all_assets, by_taxonomy)
    num_assets = sum(map(len, assets_by_site))
    eps = numpy.zeros((num_assets, num_samples), numpy.float32)
    for taxonomy, assets in assets_by_taxo.items():
        # the association with the epsilons is done in order
        assets.sort(key=operator.attrgetter('id'))
        shape = (len(assets), num_samples)
        logging.info('Building %s epsilons for taxonomy %s', shape, taxonomy)
        zeros = numpy.zeros(shape)
        epsilons = scientific.make_epsilons(zeros, seed, correlation)
        for asset, epsrow in zip(assets, epsilons):
            eps[asset.ordinal] = epsrow
    return eps


# this not used; it could be used in the future, if we find computations
# that run out of memory. For now it is not used for two reasons:
# 1) it is slower than keeping everything in memory
# 2) it requires having disk space on the workers, which apparently is
# not the case for some sponsors
class _GmfCollector(object):
    """
    An object storing the GMFs into a temporary HDF5 file to save memory.
    """
    def __init__(self, calc_id, task_no, imts, rlzs):
        self.calc_id = calc_id
        self.task_no = task_no
        self.imts = imts
        self.rlzs = rlzs
        self.fname = os.path.join(
            tempfile.gettempdir(), '%d-%d.hdf5' % (calc_id, task_no))
        self.hdf5 = h5py.File(self.fname, 'w')

    def close(self):
        self.hdf5.close()
        nbytes = os.path.getsize(self.fname)
        os.remove(self.fname)
        return nbytes

    def save(self, sid, imt, rlz, gmvs, eids):
        key = '%s/%s/%s' % (sid, imt, rlz.ordinal)
        try:
            dset = self.hdf5[key]
        except KeyError:
            dset = self.hdf5.create_dataset(
                key, (0,), gmv_eid_dt, chunks=True, maxshape=(None,))
        hdf5.extend(dset, numpy.array(list(zip(gmvs, eids)), gmv_eid_dt))

    def __getitem__(self, sid):
        hazard = {}
        try:
            dset = self.hdf5[str(sid)]
        except KeyError:
            return hazard
        for imt in self.imts:
            try:
                items = dset[imt].items()
            except KeyError:
                hazard[imt] = {}
            else:
                hazard[imt] = {self.rlzs[int(rlzi)]: ds.value
                               for rlzi, ds in items}
        return hazard

gmv_eid_dt = numpy.dtype([('gmv', F32), ('eid', U32)])


class GmfCollector(object):
    """
    An object storing the GMFs in memory.
    """
    def __init__(self, imts, rlzs):
        self.imts = imts
        self.rlzs = rlzs
        self.dic = collections.defaultdict(list)
        self.nbytes = 0

    def close(self):
        self.dic.clear()
        return self.nbytes

    def save(self, sid, imt, rlz, gmvs, eids):
        key = '%s/%s/%s' % (sid, imt, rlz.ordinal)
        array = numpy.array(list(zip(gmvs, eids)), gmv_eid_dt)
        self.dic[key].append(array)
        self.nbytes += array.nbytes

    def __getitem__(self, sid):
        hazard = {}
        for imt in self.imts:
            hazard[imt] = {}
            for rlz in self.rlzs:
                key = '%s/%s/%s' % (sid, imt, rlz.ordinal)
                try:
                    data = self.dic[key]
                except KeyError:
                    pass
                else:
                    if data:
                        hazard[imt][rlz] = numpy.concatenate(data)
        return hazard


def calc_gmfs(eb_ruptures, sitecol, imts, rlzs_assoc,
              trunc_level, correl_model, min_iml, monitor=Monitor()):
    """
    :param eb_ruptures: a list of EBRuptures with the same trt_model_id
    :param sitecol: a SiteCollection instance
    :param imts: list of IMT strings
    :param rlzs_assoc: a RlzsAssoc instance
    :param trunc_level: truncation level
    :param correl_model: correlation model instance
    :param min_iml: a dictionary of minimum intensity measure levels
    :param monitor: a monitor instance
    :returns: a dictionary rlzi -> gmv_dt array
    """
    trt_id = eb_ruptures[0].trt_id
    gsims = rlzs_assoc.gsims_by_trt_id[trt_id]
    rlzs_by_gsim = rlzs_assoc.get_rlzs_by_gsim(trt_id)
    rlzs = rlzs_assoc.realizations
    ctx_mon = monitor('make contexts')
    gmf_mon = monitor('compute poes')
    sites = sitecol.complete
    gmfcoll = GmfCollector(imts, rlzs)
    for ebr in eb_ruptures:
        with ctx_mon:
            r_sites = site.FilteredSiteCollection(ebr.indices, sites)
            computer = GmfComputer(
                ebr.rupture, r_sites, imts, gsims,
                trunc_level, correl_model)
        with gmf_mon:
            ddic = computer.calcgmfs(
                ebr.multiplicity, ebr.rupture.seed, rlzs_by_gsim)
            for rlz, gmf_by_imt in ddic.items():
                for imt, gmf in gmf_by_imt.items():
                    for sid, gmvs in zip(r_sites.sids, gmf):
                        if min_iml:
                            ok = gmvs >= min_iml[imt]
                            gmvs, eids = gmvs[ok], ebr.eids[ok]
                        else:
                            eids = ebr.eids
                        if len(eids):
                            gmfcoll.save(sid, imt, rlz, gmvs, eids)
    return gmfcoll


class RiskInputFromRuptures(object):
    """
    Contains all the assets associated to the given IMT and a subsets of
    the ruptures for a given calculation.

    :param imt_taxonomies: list given by the risk model
    :param sitecol: SiteCollection instance
    :param assets_by_site: list of list of assets
    :param ses_ruptures: ordered array of EBRuptures
    :param gsims: list of GSIM instances
    :param trunc_level: truncation level for the GSIMs
    :param correl_model: correlation model for the GSIMs
    :params eps: a matrix of epsilons
    """
    def __init__(self, imt_taxonomies, sitecol, ses_ruptures,
                 trunc_level, correl_model, min_iml, epsilons, eids):
        self.imt_taxonomies = imt_taxonomies
        self.sitecol = sitecol
        self.ses_ruptures = numpy.array(ses_ruptures)
        self.trt_id = ses_ruptures[0].trt_id
        self.trunc_level = trunc_level
        self.correl_model = correl_model
        self.min_iml = min_iml
        self.weight = sum(sr.multiplicity for sr in ses_ruptures)
        self.imts = sorted(set(imt for imt, _ in imt_taxonomies))
        self.eids = eids  # E events
        if epsilons is not None:
            self.eps = epsilons  # matrix N x E, events in this block
            self.eid2idx = dict(zip(eids, range(len(eids))))

    def epsilon_getter(self, asset_ordinals):
        """
        :param asset_ordina: ordinal of the asset
        :returns: a closure returning an array of epsilons from the event IDs
        """
<<<<<<< HEAD
        if not hasattr(self, 'eps'):
            return lambda eids: [None] * len(asset_ordinals)

        def geteps(eids):
            idx = numpy.array([self.eid2idx[eid] for eid in eids], U32)
            return [self.eps[aid, idx] for aid in asset_ordinals]
        return geteps
=======
        eps = self.eps[asset_ordinals[0]]  # assume there is only one ordinal
        eid2eps = dict(zip(self.eids, eps))
        return lambda eids: numpy.array([eid2eps[eid] for eid in eids])
>>>>>>> 4f476c39

    def get_hazard(self, rlzs_assoc, monitor=Monitor()):
        """
        :param rlzs_assoc:
            :class:`openquake.commonlib.source.RlzsAssoc` instance
        :param monitor:
            a :class:`openquake.baselib.performance.Monitor` instance
        :returns:
            lists of N hazard dictionaries imt -> rlz -> Gmvs
        """
        hazards = calc_gmfs(
            self.ses_ruptures, self.sitecol, self.imts, rlzs_assoc,
            self.trunc_level, self.correl_model, self.min_iml, monitor)
        return hazards

    def __repr__(self):
        return '<%s IMT_taxonomies=%s, weight=%d>' % (
            self.__class__.__name__, self.imt_taxonomies, self.weight)<|MERGE_RESOLUTION|>--- conflicted
+++ resolved
@@ -414,73 +414,25 @@
         """
         mon_hazard = monitor('building hazard')
         mon_risk = monitor('computing risk')
-        monitor.gmfbytes = 0
-<<<<<<< HEAD
-        for riskinput in riskinputs:
-            with mon_hazard:
-                assets_by_site = (riskinput.assets_by_site if assetcol is None
-                                  else assetcol.assets_by_site())
-                # get assets, epsilons, hazard
-                hazard_by_site = riskinput.get_hazard(
-                    rlzs_assoc, mon_hazard(measuremem=False))
-            with mon_risk:
-                for assets, hazard in zip(
-                        assets_by_site, hazard_by_site):
-=======
-        assets_by_site = (None if assetcol is None
-                          else assetcol.assets_by_site())
         with mon_hazard:
-            # get assets, epsilons, hazard
+            assets_by_site = (riskinput.assets_by_site if assetcol is None
+                              else assetcol.assets_by_site())
             hazard_by_site = riskinput.get_hazard(
                 rlzs_assoc, mon_hazard(measuremem=False))
-        # compute the outputs with the appropriate riskmodels
-        if assets_by_site is None:  # distribution by asset
-            with mon_risk:
-                for assets, hazard in zip(
-                        riskinput.assets_by_site, hazard_by_site):
->>>>>>> 4f476c39
-                    the_assets = groupby(assets, by_taxonomy)
-                    for taxonomy, assets in the_assets.items():
-                        riskmodel = self[taxonomy]
-                        epsgetter = riskinput.epsilon_getter(
-                            [asset.ordinal for asset in assets])
-                        for imt, taxonomies in riskinput.imt_taxonomies:
-                            if taxonomy in taxonomies:
-                                yield riskmodel.out_by_lr(
-                                    imt, assets, hazard[imt], epsgetter)
-<<<<<<< HEAD
-            monitor.gmfbytes += hazard_by_site.close()
-=======
-        else:  # event based, distribution by rupture
-            try:
-                for out_by_lr in self.gen_out_by_lr(
-                        riskinput, assets_by_site,
-                        hazard_by_site, mon_risk):
-                    yield out_by_lr
-            finally:
-                # store the size of the GFMs
-                monitor.gmfbytes += hazard_by_site.close()
->>>>>>> 4f476c39
-
-    def gen_out_by_lr(self, riskinput, assets_by_site, hazard_by_site,
-                      mon_risk):
-        """
-        Yield the outputs by loss type and realization for each site id,
-        asset and intensity measure type.
-        """
-        mon_hazard = mon_risk('getting hazard', measuremem=False)
-        for sid, assets in enumerate(assets_by_site):
-            with mon_hazard:
+        with mon_risk:
+            for sid, assets in enumerate(assets_by_site):
                 hazard = hazard_by_site[sid]
-            if not hazard:
-                continue
-            with mon_risk:
-                epsgetter = riskinput.epsilon_getter(
-                    [asset.ordinal for asset in assets])
-                for imt, taxonomies in riskinput.imt_taxonomies:
-                    if asset.taxonomy in taxonomies:
-                        yield self[asset.taxonomy].out_by_lr(
-                            imt, [asset], hazard[imt], epsgetter)
+                the_assets = groupby(assets, by_taxonomy)
+                for taxonomy, assets in the_assets.items():
+                    riskmodel = self[taxonomy]
+                    epsgetter = riskinput.epsilon_getter(
+                        [asset.ordinal for asset in assets])
+                    for imt, taxonomies in riskinput.imt_taxonomies:
+                        if taxonomy in taxonomies:
+                            yield riskmodel.out_by_lr(
+                                imt, assets, hazard[imt], epsgetter)
+        if hasattr(hazard_by_site, 'close'):  # for event based risk
+            monitor.gmfbytes = hazard_by_site.close()
 
     def __repr__(self):
         lines = ['%s: %s' % item for item in sorted(self.items())]
@@ -738,7 +690,6 @@
         :param asset_ordina: ordinal of the asset
         :returns: a closure returning an array of epsilons from the event IDs
         """
-<<<<<<< HEAD
         if not hasattr(self, 'eps'):
             return lambda eids: [None] * len(asset_ordinals)
 
@@ -746,11 +697,6 @@
             idx = numpy.array([self.eid2idx[eid] for eid in eids], U32)
             return [self.eps[aid, idx] for aid in asset_ordinals]
         return geteps
-=======
-        eps = self.eps[asset_ordinals[0]]  # assume there is only one ordinal
-        eid2eps = dict(zip(self.eids, eps))
-        return lambda eids: numpy.array([eid2eps[eid] for eid in eids])
->>>>>>> 4f476c39
 
     def get_hazard(self, rlzs_assoc, monitor=Monitor()):
         """
