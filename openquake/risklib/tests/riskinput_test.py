# -*- coding: utf-8 -*-
# vim: tabstop=4 shiftwidth=4 softtabstop=4
#
# Copyright (C) 2015-2016 GEM Foundation
#
# OpenQuake is free software: you can redistribute it and/or modify it
# under the terms of the GNU Affero General Public License as published
# by the Free Software Foundation, either version 3 of the License, or
# (at your option) any later version.
#
# OpenQuake is distributed in the hope that it will be useful,
# but WITHOUT ANY WARRANTY; without even the implied warranty of
# MERCHANTABILITY or FITNESS FOR A PARTICULAR PURPOSE.  See the
# GNU Affero General Public License for more details.
#
# You should have received a copy of the GNU Affero General Public License
# along with OpenQuake. If not, see <http://www.gnu.org/licenses/>.

import mock
import unittest
import numpy
from openquake.baselib.general import writetmp
from openquake.commonlib import readinput, writers, riskmodels
from openquake.risklib import riskinput
from openquake.calculators import event_based
from openquake.calculators.tests import get_datastore
from openquake.qa_tests_data.event_based_risk import case_2


class MockAssoc(object):
    csm_info = mock.Mock()
    csm_info.get_trt_id.return_value = 0

    def __iter__(self):
        return iter([])

    def combine(self, dicts):
        return []

    def __getitem__(self, key):
        return []

rlzs_assoc = MockAssoc()


class RiskInputTestCase(unittest.TestCase):
    @classmethod
    def setUpClass(cls):
        cls.oqparam = readinput.get_oqparam('job_loss.ini', pkg=case_2)
        cls.oqparam.insured_losses = True
        cls.sitecol, cls.assets_by_site = readinput.get_sitecol_assets(
            cls.oqparam, readinput.get_exposure(cls.oqparam))
        rmdict = riskmodels.get_risk_models(cls.oqparam)
        cls.riskmodel = readinput.get_risk_model(cls.oqparam, rmdict)

    def test_assetcol(self):
        expected = writetmp('''\
asset_ref:|S100,lon,lat,site_id:uint32,taxonomy:uint32:,number,area,occupants:float64:,structural:float64:,deductible~structural:float64:,insurance_limit~structural:float64:
a0,8.12985001E+01,2.91098003E+01,0,1,3.00000000E+00,1.00000000E+01,1.00000000E+01,1.00000000E+02,2.50000000E+01,1.00000000E+02
a1,8.30822983E+01,2.79006004E+01,1,0,5.00000000E+02,1.00000000E+01,2.00000000E+01,4.00000000E-01,1.00000000E-01,2.00000000E-01
''')
        assetcol = riskinput.build_asset_collection(self.assets_by_site)
        numpy.testing.assert_equal(
            assetcol, writers.read_composite_array(expected))

    def test_get_hazard(self):
        self.assertEqual(
            list(self.riskmodel.get_imt_taxonomies()),
            [('PGA', set(['RM'])), ('SA(0.2)', set(['RC'])),
             ('SA(0.5)', set(['W']))])
        self.assertEqual(len(self.sitecol), 2)
        hazard_by_site = [{}] * 2

        ri_PGA = self.riskmodel.build_input(
            'PGA', hazard_by_site, self.assets_by_site, {})
        haz = ri_PGA.get_hazard(rlzs_assoc)
        self.assertEqual(len(haz), 2)

        ri_SA_02 = self.riskmodel.build_input(
            'SA(0.2)', hazard_by_site, self.assets_by_site, {})
        haz = ri_SA_02.get_hazard(rlzs_assoc)
        self.assertEqual(len(haz), 2)

        ri_SA_05 = self.riskmodel.build_input(
            'SA(0.5)', hazard_by_site, self.assets_by_site, {})
        haz = ri_SA_05.get_hazard(rlzs_assoc)
<<<<<<< HEAD
        self.assertEqual(len(haz), 4)
=======
        self.assertEqual(len(haz), 2)

    def test_from_ruptures(self):
        oq = self.oqparam
        correl_model = readinput.get_correl_model(oq)
        rupcalc = event_based.EventBasedRuptureCalculator(oq)
        rupcalc.run()
        dstore = get_datastore(rupcalc)

        # this is case with a single SES collection
        ses_ruptures = dstore['sescollection/trtmod=0-0'].values()

        gsims_by_trt_id = rupcalc.rlzs_assoc.gsims_by_trt_id

        eps = riskinput.make_eps(
            self.assets_by_site, len(ses_ruptures), oq.master_seed,
            oq.asset_correlation)

        [ri] = self.riskmodel.build_inputs_from_ruptures(
            self.sitecol, ses_ruptures, gsims_by_trt_id, oq.truncation_level,
            correl_model, eps, hint=1)

        haz = ri.get_hazard(rlzs_assoc)
        self.assertEqual(len(haz), 2)
>>>>>>> d2245858
<|MERGE_RESOLUTION|>--- conflicted
+++ resolved
@@ -84,31 +84,4 @@
         ri_SA_05 = self.riskmodel.build_input(
             'SA(0.5)', hazard_by_site, self.assets_by_site, {})
         haz = ri_SA_05.get_hazard(rlzs_assoc)
-<<<<<<< HEAD
-        self.assertEqual(len(haz), 4)
-=======
-        self.assertEqual(len(haz), 2)
-
-    def test_from_ruptures(self):
-        oq = self.oqparam
-        correl_model = readinput.get_correl_model(oq)
-        rupcalc = event_based.EventBasedRuptureCalculator(oq)
-        rupcalc.run()
-        dstore = get_datastore(rupcalc)
-
-        # this is case with a single SES collection
-        ses_ruptures = dstore['sescollection/trtmod=0-0'].values()
-
-        gsims_by_trt_id = rupcalc.rlzs_assoc.gsims_by_trt_id
-
-        eps = riskinput.make_eps(
-            self.assets_by_site, len(ses_ruptures), oq.master_seed,
-            oq.asset_correlation)
-
-        [ri] = self.riskmodel.build_inputs_from_ruptures(
-            self.sitecol, ses_ruptures, gsims_by_trt_id, oq.truncation_level,
-            correl_model, eps, hint=1)
-
-        haz = ri.get_hazard(rlzs_assoc)
-        self.assertEqual(len(haz), 2)
->>>>>>> d2245858
+        self.assertEqual(len(haz), 2)