--- conflicted
+++ resolved
@@ -227,7 +227,6 @@
     This class serializes loss maps to NRML for Non Scenario calculators
 
     Additionally in this loss map we have a timespan and a poe:
-<<<<<<< HEAD
 
     #. timeSpan is an integer representing time in years
     #. poE is a float between 0 and 1 (extremes included)
@@ -275,56 +274,6 @@
         loss_el = etree.SubElement(bcr_node_el,
                                    xml.RISK_BCR_MAP_BCR_CONTAINER_TAG)
         loss_el.set(xml.RISK_LOSS_MAP_ASSET_REF_ATTR, str(asset_id))
-        value = etree.SubElement(loss_el, xml.RISK_LOSS_MAP_VALUE)
-        value.text = str(loss_dict['value'])
-=======
-
-    #. timeSpan is an integer representing time in years
-    #. poE is a float between 0 and 1 (extremes included)
-    """
-
-    METADATA = BaseMapXMLWriter.METADATA + ['timeSpan', 'poE']
-    MAP_CONTAINER_TAG = xml.RISK_LOSS_MAP_CONTAINER_TAG
-    CONTAINER_ID_ATTRIBUTE = 'lossMapID'
-    MAP_NODE_TAG = xml.RISK_LMNODE_TAG
-
-    # method could be a function pylint: disable=R0201
-    def handle_map_node_for_asset(self, lmnode_el, loss_dict, asset_dict):
-        """
-        Create a new asset loss node under a pre-existing parent LMNode.
-        """
-        loss_el = etree.SubElement(lmnode_el,
-                                xml.RISK_LOSS_MAP_LOSS_CONTAINER_TAG)
-
-        loss_el.set(xml.RISK_LOSS_MAP_ASSET_REF_ATTR,
-                    str(asset_dict['assetID']))
-        value = etree.SubElement(
-            loss_el, xml.RISK_LOSS_MAP_VALUE)
-        value.text = "%s" % loss_dict['value']
-
-
-class BCRMapXMLWriter(BaseMapXMLWriter):
-    """
-    This class serializes BCR maps to NRML.
-
-    The following metadata is added to the map container: Interest rate,
-    Asset life expectancy.
-    """
-    METADATA = BaseMapXMLWriter.METADATA + [
-        'interestRate', 'assetLifeExpectancy'
-    ]
-    MAP_CONTAINER_TAG = xml.RISK_BCR_MAP_CONTAINER_TAG
-    CONTAINER_ID_ATTRIBUTE = 'bcrMapID'
-    MAP_NODE_TAG = xml.RISK_BCR_NODE_TAG
-
-    # method could be a function pylint: disable=R0201
-    def handle_map_node_for_asset(self, bcr_node_el, loss_dict, asset_id):
-        """
-        Create a new asset loss node under a pre-existing parent node.
-        """
-        loss_el = etree.SubElement(bcr_node_el,
-                                   xml.RISK_BCR_MAP_BCR_CONTAINER_TAG)
-        loss_el.set(xml.RISK_LOSS_MAP_ASSET_REF_ATTR, str(asset_id))
 
         eal_o = etree.SubElement(loss_el, xml.RISK_BCR_MAP_EAL_ORIGINAL_VALUE)
         eal_o.text = str(loss_dict['eal_original'])
@@ -335,7 +284,6 @@
 
         bcr = etree.SubElement(loss_el, xml.RISK_BCR_MAP_BCR_VALUE)
         bcr.text = str(loss_dict['bcr'])
->>>>>>> 4c6093f8
 
 
 LOSS_MAP_METADATA_KEYS = [
