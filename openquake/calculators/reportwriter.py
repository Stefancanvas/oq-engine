--- conflicted
+++ resolved
@@ -64,11 +64,11 @@
     """
     A particularly smart view over the datastore
     """
-<<<<<<< HEAD
     title = {
         'params': 'Parameters',
         'inputs': 'Input files',
         'csm_info': 'Composite source model',
+        'dupl_sources': 'Duplicated sources',
         'required_params_per_trt':
         'Required parameters per tectonic region type',
         'ruptures_per_trt': 'Number of ruptures per tectonic region type',
@@ -85,27 +85,6 @@
         'times_by_source_class': 'Computation times by source typology',
         'performance': 'Slowest operations',
     }
-=======
-    title = dict(
-        params='Parameters',
-        inputs='Input files',
-        csm_info='Composite source model',
-        dupl_sources='Duplicated sources',
-        required_params_per_trt='Required parameters per tectonic region type',
-        ruptures_per_trt='Number of ruptures per tectonic region type',
-        ruptures_events='Specific information for event based',
-        rlzs_assoc='Realizations per (TRT, GSIM)',
-        job_info='Informational data',
-        biggest_ebr_gmf='Maximum memory allocated for the GMFs',
-        avglosses_data_transfer='Estimated data transfer for the avglosses',
-        exposure_info='Exposure model',
-        short_source_info='Slowest sources',
-        task_slowest='Slowest task',
-        task_info='Information about the tasks',
-        times_by_source_class='Computation times by source typology',
-        performance='Slowest operations',
-    )
->>>>>>> 3f5ceda5
 
     def __init__(self, dstore):
         self.dstore = dstore
