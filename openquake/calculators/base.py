# -*- coding: utf-8 -*-
# vim: tabstop=4 shiftwidth=4 softtabstop=4
#
# Copyright (C) 2014-2019 GEM Foundation
#
# OpenQuake is free software: you can redistribute it and/or modify it
# under the terms of the GNU Affero General Public License as published
# by the Free Software Foundation, either version 3 of the License, or
# (at your option) any later version.
#
# OpenQuake is distributed in the hope that it will be useful,
# but WITHOUT ANY WARRANTY; without even the implied warranty of
# MERCHANTABILITY or FITNESS FOR A PARTICULAR PURPOSE.  See the
# GNU Affero General Public License for more details.
#
# You should have received a copy of the GNU Affero General Public License
# along with OpenQuake. If not, see <http://www.gnu.org/licenses/>.
import os
import sys
import abc
import pdb
import logging
import operator
import itertools
import traceback
from datetime import datetime
from shapely import wkt
import numpy

from openquake.baselib import (
    general, hdf5, datastore, __version__ as engine_version)
from openquake.baselib.parallel import Starmap
from openquake.baselib.performance import Monitor, init_performance
from openquake.hazardlib import InvalidFile
from openquake.hazardlib.calc.filters import SourceFilter
from openquake.hazardlib.source import rupture
from openquake.hazardlib.shakemap import get_sitecol_shakemap, to_gmfs
from openquake.risklib import riskinput, riskmodels
from openquake.commonlib import readinput, logictree, source, calc, util
from openquake.calculators.ucerf_base import UcerfFilter
from openquake.calculators.export import export as exp
from openquake.calculators import getters, views

get_taxonomy = operator.attrgetter('taxonomy')
get_weight = operator.attrgetter('weight')
get_trt = operator.attrgetter('src_group_id')
get_imt = operator.attrgetter('imt')

calculators = general.CallableDict(operator.attrgetter('calculation_mode'))
U16 = numpy.uint16
U32 = numpy.uint32
F32 = numpy.float32
TWO16 = 2 ** 16
TWO32 = 2 ** 32

stats_dt = numpy.dtype([('mean', F32), ('std', F32),
                        ('min', F32), ('max', F32), ('len', U16)])


def get_stats(seq):
    std = numpy.nan if len(seq) == 1 else numpy.std(seq, ddof=1)
    tup = (numpy.mean(seq), std, numpy.min(seq), numpy.max(seq), len(seq))
    return numpy.array(tup, stats_dt)


class InvalidCalculationID(Exception):
    """
    Raised when running a post-calculation on top of an incompatible
    pre-calculation
    """


def fix_ones(pmap):
    """
    Physically, an extremely small intensity measure level can have an
    extremely large probability of exceedence, however that probability
    cannot be exactly 1 unless the level is exactly 0. Numerically, the
    PoE can be 1 and this give issues when calculating the damage (there
    is a log(0) in
    :class:`openquake.risklib.scientific.annual_frequency_of_exceedence`).
    Here we solve the issue by replacing the unphysical probabilities 1
    with .9999999999999999 (the float64 closest to 1).
    """
    for sid in pmap:
        array = pmap[sid].array
        array[array == 1.] = .9999999999999999
    return pmap


def build_weights(realizations, imt_dt):
    """
    :returns: an array with the realization weights of shape R
    """
    arr = numpy.array([rlz.weight['default'] for rlz in realizations])
    return arr


def set_array(longarray, shortarray):
    """
    :param longarray: a numpy array of floats of length L >= l
    :param shortarray: a numpy array of floats of length l

    Fill `longarray` with the values of `shortarray`, starting from the left.
    If `shortarry` is shorter than `longarray`, then the remaining elements on
    the right are filled with `numpy.nan` values.
    """
    longarray[:len(shortarray)] = shortarray
    longarray[len(shortarray):] = numpy.nan


MAXSITES = 1000
CORRELATION_MATRIX_TOO_LARGE = '''\
You have a correlation matrix which is too large: %%d sites > %d.
To avoid that, set a proper `region_grid_spacing` so that your exposure
takes less sites.''' % MAXSITES


class BaseCalculator(metaclass=abc.ABCMeta):
    """
    Abstract base class for all calculators.

    :param oqparam: OqParam object
    :param monitor: monitor object
    :param calc_id: numeric calculation ID
    """
    precalc = None
    accept_precalc = []
    from_engine = False  # set by engine.run_calc
    is_stochastic = False  # True for scenario and event based calculators

    def __init__(self, oqparam, calc_id=None):
        self.datastore = datastore.DataStore(calc_id)
        init_performance(self.datastore.hdf5)
        self._monitor = Monitor(
            '%s.run' % self.__class__.__name__, measuremem=True,
            h5=self.datastore.hdf5)
        self.oqparam = oqparam

    def monitor(self, operation='', **kw):
        """
        :returns: a new Monitor instance
        """
        mon = self._monitor(operation, h5=self.datastore.hdf5)
        self._monitor.calc_id = mon.calc_id = self.datastore.calc_id
        vars(mon).update(kw)
        return mon

    def save_params(self, **kw):
        """
        Update the current calculation parameters and save engine_version
        """
        if ('hazard_calculation_id' in kw and
                kw['hazard_calculation_id'] is None):
            del kw['hazard_calculation_id']
        vars(self.oqparam).update(**kw)
        self.datastore['oqparam'] = self.oqparam  # save the updated oqparam
        attrs = self.datastore['/'].attrs
        attrs['engine_version'] = engine_version
        attrs['date'] = datetime.now().isoformat()[:19]
        if 'checksum32' not in attrs:
            attrs['checksum32'] = readinput.get_checksum32(self.oqparam)
            logging.info('Checksum of the input files: %(checksum32)s', attrs)
        self.datastore.flush()

    def check_precalc(self, precalc_mode):
        """
        Defensive programming against users providing an incorrect
        pre-calculation ID (with ``--hazard-calculation-id``).

        :param precalc_mode:
            calculation_mode of the previous calculation
        """
        calc_mode = self.oqparam.calculation_mode
        ok_mode = self.accept_precalc
        if calc_mode != precalc_mode and precalc_mode not in ok_mode:
            raise InvalidCalculationID(
                'In order to run a calculation of kind %r, '
                'you need to provide a calculation of kind %r, '
                'but you provided a %r instead' %
                (calc_mode, ok_mode, precalc_mode))

    def run(self, pre_execute=True, concurrent_tasks=None, **kw):
        """
        Run the calculation and return the exported outputs.
        """
        with self._monitor:
            self._monitor.username = kw.get('username', '')
            if concurrent_tasks is None:  # use the job.ini parameter
                ct = self.oqparam.concurrent_tasks
            else:  # used the parameter passed in the command-line
                ct = concurrent_tasks
            if ct == 0:  # disable distribution temporarily
                oq_distribute = os.environ.get('OQ_DISTRIBUTE')
                os.environ['OQ_DISTRIBUTE'] = 'no'
            if ct != self.oqparam.concurrent_tasks:
                # save the used concurrent_tasks
                self.oqparam.concurrent_tasks = ct
            self.save_params(**kw)
            try:
                if pre_execute:
                    self.pre_execute()
                self.result = self.execute()
                if self.result is not None:
                    self.post_execute(self.result)
                self.before_export()
                self.export(kw.get('exports', ''))
            except Exception:
                if kw.get('pdb'):  # post-mortem debug
                    tb = sys.exc_info()[2]
                    traceback.print_tb(tb)
                    pdb.post_mortem(tb)
                else:
                    logging.critical('', exc_info=True)
                    raise
            finally:
                # cleanup globals
                if ct == 0:  # restore OQ_DISTRIBUTE
                    if oq_distribute is None:  # was not set
                        del os.environ['OQ_DISTRIBUTE']
                    else:
                        os.environ['OQ_DISTRIBUTE'] = oq_distribute
                readinput.pmap = None
                readinput.exposure = None
                readinput.gmfs = None
                readinput.eids = None
        return getattr(self, 'exported', {})

    def core_task(*args):
        """
        Core routine running on the workers.
        """
        raise NotImplementedError

    @abc.abstractmethod
    def pre_execute(self):
        """
        Initialization phase.
        """

    @abc.abstractmethod
    def execute(self):
        """
        Execution phase. Usually will run in parallel the core
        function and return a dictionary with the results.
        """

    @abc.abstractmethod
    def post_execute(self, result):
        """
        Post-processing phase of the aggregated output. It must be
        overridden with the export code. It will return a dictionary
        of output files.
        """

    def export(self, exports=None):
        """
        Export all the outputs in the datastore in the given export formats.
        Individual outputs are not exported if there are multiple realizations.
        """
        self.exported = getattr(self.precalc, 'exported', {})
        if isinstance(exports, tuple):
            fmts = exports
        elif exports:  # is a string
            fmts = exports.split(',')
        elif isinstance(self.oqparam.exports, tuple):
            fmts = self.oqparam.exports
        else:  # is a string
            fmts = self.oqparam.exports.split(',')
        keys = set(self.datastore)
        has_hcurves = ('hcurves-stats' in self.datastore or
                       'hcurves-rlzs' in self.datastore)
        if has_hcurves:
            keys.add('hcurves')
        for fmt in fmts:
            if not fmt:
                continue
            for key in sorted(keys):  # top level keys
                if 'rlzs' in key and self.R > 1:
                    continue  # skip individual curves
                self._export((key, fmt))
            if has_hcurves and self.oqparam.hazard_maps:
                self._export(('hmaps', fmt))
            if has_hcurves and self.oqparam.uniform_hazard_spectra:
                self._export(('uhs', fmt))

    def _export(self, ekey):
        if ekey not in exp or self.exported.get(ekey):  # already exported
            return
        with self.monitor('export'):
            try:
                self.exported[ekey] = fnames = exp(ekey, self.datastore)
            except Exception as exc:
                fnames = []
                logging.error('Could not export %s: %s', ekey, exc)
            if fnames:
                logging.info('exported %s: %s', ekey[0], fnames)

    def before_export(self):
        """
        Set the attributes nbytes
        """
        # sanity check that eff_ruptures have been set, i.e. are not -1
        try:
            csm_info = self.datastore['csm_info']
        except KeyError:
            csm_info = self.datastore['csm_info'] = self.csm.info
        for sm in csm_info.source_models:
            for sg in sm.src_groups:
                assert sg.eff_ruptures != -1, sg


def check_time_event(oqparam, occupancy_periods):
    """
    Check the `time_event` parameter in the datastore, by comparing
    with the periods found in the exposure.
    """
    time_event = oqparam.time_event
    if time_event and time_event not in occupancy_periods:
        raise ValueError(
            'time_event is %s in %s, but the exposure contains %s' %
            (time_event, oqparam.inputs['job_ini'],
             ', '.join(occupancy_periods)))


class HazardCalculator(BaseCalculator):
    """
    Base class for hazard calculators based on source models
    """
    # called multiple times in event_based/py
    def block_splitter(self, sources, weight=get_weight, key=lambda src: 1):
        """
        :param sources: a list of sources
        :param weight: a weight function (default .weight)
        :param key: None or 'src_group_id'
        :returns: an iterator over blocks of sources
        """
        if not hasattr(self, 'maxweight'):
            trt_sources = self.csm.get_trt_sources()
            self.maxweight = self.csm.get_maxweight(
                trt_sources, get_weight, self.oqparam.concurrent_tasks,
                source.MINWEIGHT)
            if self.maxweight == source.MINWEIGHT:
                logging.info('Using minweight=%d', source.MINWEIGHT)
            else:
                logging.info('Using maxweight=%d', self.maxweight)
        return general.block_splitter(sources, self.maxweight, weight, key)

    def src_filter(self, filename=None):
        """
        :returns: a SourceFilter/UcerfFilter
        """
        oq = self.oqparam
<<<<<<< HEAD
=======
        filename = self.datastore.filename
>>>>>>> 3b51cf03
        sitecol = self.sitecol.complete if self.sitecol else None
        if 'ucerf' in oq.calculation_mode:
            return UcerfFilter(sitecol, oq.maximum_distance, filename)
        return SourceFilter(sitecol, oq.maximum_distance, filename)

    @property
    def E(self):
        """
        :returns: the number of stored events
        """
        try:
            return len(self.datastore['events'])
        except KeyError:
            return 0

    @property
    def N(self):
        """
        :returns: the total number of sites
        """
        return len(self.sitecol.complete) if self.sitecol else None

    def check_overflow(self):
        """Overridden in event based"""

    def check_floating_spinning(self):
        op = '=' if self.oqparam.pointsource_distance == {} else '<'
        f, s = self.csm.get_floating_spinning_factors()
        if f != 1:
            logging.info('Rupture floating factor %s %s', op, f)
        if s != 1:
            logging.info('Rupture spinning factor %s %s', op, s)

    def read_inputs(self):
        """
        Read risk data and sources if any
        """
        oq = self.oqparam
        self._read_risk_data()
        self.check_overflow()  # check if self.sitecol is too large
        if ('source_model_logic_tree' in oq.inputs and
                oq.hazard_calculation_id is None):
            self.csm = readinput.get_composite_source_model(
                oq, self.datastore.hdf5, srcfilter=self.src_filter())
            res = views.view('dupl_sources', self.datastore)
            logging.info(f'The composite source model has {res.val:,d} '
                         'ruptures')
            if res:
                logging.info(res)
        self.init()  # do this at the end of pre-execute

    def save_multi_peril(self):
        """Defined in MultiRiskCalculator"""

    def pre_execute(self):
        """
        Check if there is a previous calculation ID.
        If yes, read the inputs by retrieving the previous calculation;
        if not, read the inputs directly.
        """
        oq = self.oqparam
        if 'gmfs' in oq.inputs or 'multi_peril' in oq.inputs:
            # read hazard from files
            assert not oq.hazard_calculation_id, (
                'You cannot use --hc together with gmfs_file')
            self.read_inputs()
            if 'gmfs' in oq.inputs:
                if not oq.inputs['gmfs'].endswith('.csv'):
                    raise NotImplementedError(
                        'Importer for %s' % oq.inputs['gmfs'])
                E = len(import_gmfs(self.datastore, oq.inputs['gmfs'],
                                    self.sitecol.complete.sids))
                if hasattr(oq, 'number_of_ground_motion_fields'):
                    if oq.number_of_ground_motion_fields != E:
                        raise RuntimeError(
                            'Expected %d ground motion fields, found %d' %
                            (oq.number_of_ground_motion_fields, E))
                else:  # set the number of GMFs from the file
                    oq.number_of_ground_motion_fields = E
            else:
                self.save_multi_peril()
            self.save_crmodel()
        elif 'hazard_curves' in oq.inputs:  # read hazard from file
            assert not oq.hazard_calculation_id, (
                'You cannot use --hc together with hazard_curves')
            haz_sitecol = readinput.get_site_collection(oq)
            self.load_crmodel()  # must be after get_site_collection
            self.read_exposure(haz_sitecol)  # define .assets_by_site
            self.datastore['poes/grp-00'] = fix_ones(readinput.pmap)
            self.datastore['sitecol'] = self.sitecol
            self.datastore['assetcol'] = self.assetcol
            self.datastore['csm_info'] = fake = source.CompositionInfo.fake()
            self.rlzs_assoc = fake.get_rlzs_assoc()
            self.datastore['rlzs_by_grp'] = self.rlzs_assoc.by_grp()
            self.save_crmodel()
        elif oq.hazard_calculation_id:
            parent = util.read(oq.hazard_calculation_id)
            self.check_precalc(parent['oqparam'].calculation_mode)
            self.datastore.parent = parent
            # copy missing parameters from the parent
            if 'concurrent_tasks' not in vars(self.oqparam):
                self.oqparam.concurrent_tasks = (
                    self.oqparam.__class__.concurrent_tasks.default)
            params = {name: value for name, value in
                      vars(parent['oqparam']).items()
                      if name not in vars(self.oqparam)}
            self.save_params(**params)
            self.read_inputs()
            oqp = parent['oqparam']
            if oqp.investigation_time != oq.investigation_time:
                raise ValueError(
                    'The parent calculation was using investigation_time=%s'
                    ' != %s' % (oqp.investigation_time, oq.investigation_time))
            if oqp.minimum_intensity != oq.minimum_intensity:
                raise ValueError(
                    'The parent calculation was using minimum_intensity=%s'
                    ' != %s' % (oqp.minimum_intensity, oq.minimum_intensity))
            hstats, rstats = list(oqp.hazard_stats()), list(oq.hazard_stats())
            if hstats != rstats:
                raise ValueError(
                    'The parent calculation had stats %s != %s' %
                    (hstats, rstats))
            missing_imts = set(oq.risk_imtls) - set(oqp.imtls)
            if missing_imts:
                raise ValueError(
                    'The parent calculation is missing the IMT(s) %s' %
                    ', '.join(missing_imts))
            self.save_crmodel()
        elif self.__class__.precalc:
            calc = calculators[self.__class__.precalc](
                self.oqparam, self.datastore.calc_id)
            calc.run()
            for name in ('csm param sitecol assetcol crmodel rlzs_assoc '
                         'policy_name policy_dict').split():
                if hasattr(calc, name):
                    setattr(self, name, getattr(calc, name))
        else:
            self.read_inputs()
            self.save_crmodel()

    def init(self):
        """
        To be overridden to initialize the datasets needed by the calculation
        """
        oq = self.oqparam
        if not oq.risk_imtls:
            if self.datastore.parent:
                oq.risk_imtls = (
                    self.datastore.parent['oqparam'].risk_imtls)
        if 'precalc' in vars(self):
            self.rlzs_assoc = self.precalc.rlzs_assoc
        elif 'csm_info' in self.datastore:
            csm_info = self.datastore['csm_info']
            if oq.hazard_calculation_id and 'gsim_logic_tree' in oq.inputs:
                # redefine the realizations by reading the weights from the
                # gsim_logic_tree_file that could be different from the parent
                csm_info.gsim_lt = logictree.GsimLogicTree(
                    oq.inputs['gsim_logic_tree'], set(csm_info.trts))
            self.rlzs_assoc = csm_info.get_rlzs_assoc()
        elif hasattr(self, 'csm'):
            self.check_floating_spinning()
            self.rlzs_assoc = self.csm.info.get_rlzs_assoc()
        else:  # build a fake; used by risk-from-file calculators
            self.datastore['csm_info'] = fake = source.CompositionInfo.fake()
            self.rlzs_assoc = fake.get_rlzs_assoc()

    @general.cached_property
    def R(self):
        """
        :returns: the number of realizations
        """
        try:
            return self.csm.info.get_num_rlzs()
        except AttributeError:  # no self.csm
            return self.datastore['csm_info'].get_num_rlzs()

    def read_exposure(self, haz_sitecol=None):  # after load_risk_model
        """
        Read the exposure, the risk models and update the attributes
        .sitecol, .assetcol
        """
        oq = self.oqparam
        with self.monitor('reading exposure'):
            self.sitecol, self.assetcol, discarded = (
                readinput.get_sitecol_assetcol(
                    oq, haz_sitecol, self.crmodel.loss_types))
            if len(discarded):
                self.datastore['discarded'] = discarded
                if hasattr(self, 'rup'):
                    # this is normal for the case of scenario from rupture
                    logging.info('%d assets were discarded because too far '
                                 'from the rupture; use `oq show discarded` '
                                 'to show them and `oq plot_assets` to plot '
                                 'them' % len(discarded))
                elif not oq.discard_assets:  # raise an error
                    self.datastore['sitecol'] = self.sitecol
                    self.datastore['assetcol'] = self.assetcol
                    raise RuntimeError(
                        '%d assets were discarded; use `oq show discarded` to'
                        ' show them and `oq plot_assets` to plot them' %
                        len(discarded))
        self.policy_name = ''
        self.policy_dict = {}
        if oq.insurance:
            self.load_insurance_data(oq.insurance, oq.inputs['insurance'])
        return readinput.exposure

    def load_insurance_data(self, ins_types, ins_files):
        """
        Read the insurance files and populate the policy_dict
        """
        for loss_type, fname in zip(ins_types, ins_files):
            array = hdf5.read_csv(
                fname, {'insurance_limit': float, 'deductible': float,
                        None: object}).array
            policy_name = array.dtype.names[0]
            policy_idx = getattr(self.assetcol.tagcol, policy_name + '_idx')
            insurance = numpy.zeros((len(policy_idx), 2))
            for pol, ded, lim in array[
                    [policy_name, 'deductible', 'insurance_limit']]:
                insurance[policy_idx[pol]] = ded, lim
            self.policy_dict[loss_type] = insurance
            if self.policy_name and policy_name != self.policy_name:
                raise ValueError(
                    'The file %s contains %s as policy field, but we were '
                    'expecting %s' % (fname, policy_name, self.policy_name))
            else:
                self.policy_name = policy_name

    def load_crmodel(self):
        # to be called before read_exposure
        # NB: this is called even if there is no risk model
        """
        Read the risk models and set the attribute .crmodel.
        The crmodel can be empty for hazard calculations.
        Save the loss ratios (if any) in the datastore.
        """
        logging.info('Reading the risk model if present')
        self.crmodel = readinput.get_crmodel(self.oqparam)
        if not self.crmodel:
            parent = self.datastore.parent
            if 'risk_model' in parent:
                self.crmodel = riskmodels.CompositeRiskModel.read(parent)
            return
        if self.oqparam.ground_motion_fields and not self.oqparam.imtls:
            raise InvalidFile('No intensity_measure_types specified in %s' %
                              self.oqparam.inputs['job_ini'])
        self.save_params()  # re-save oqparam

    def save_crmodel(self):
        """
        Save the risk models in the datastore
        """
        if len(self.crmodel):
            self.datastore['risk_model'] = rm = self.crmodel
            attrs = self.datastore.getitem('risk_model').attrs
            attrs['min_iml'] = hdf5.array_of_vstr(sorted(rm.min_iml.items()))

    def _read_risk_data(self):
        # read the exposure (if any), the risk model (if any) and then the
        # site collection, possibly extracted from the exposure.
        oq = self.oqparam
        self.load_crmodel()  # must be called first

        if oq.hazard_calculation_id:
            with util.read(oq.hazard_calculation_id) as dstore:
                haz_sitecol = dstore['sitecol'].complete
        else:
            haz_sitecol = readinput.get_site_collection(oq)
            if hasattr(self, 'rup'):
                # for scenario we reduce the site collection to the sites
                # within the maximum distance from the rupture
                haz_sitecol, _dctx = self.cmaker.filter(
                    haz_sitecol, self.rup)
                haz_sitecol.make_complete()

            if 'site_model' in oq.inputs:
                self.datastore['site_model'] = readinput.get_site_model(oq)

        oq_hazard = (self.datastore.parent['oqparam']
                     if self.datastore.parent else None)
        if 'exposure' in oq.inputs:
            exposure = self.read_exposure(haz_sitecol)
            self.datastore['assetcol'] = self.assetcol
            self.datastore['cost_calculator'] = exposure.cost_calculator
            if hasattr(readinput.exposure, 'exposures'):
                self.datastore['assetcol/exposures'] = (
                    numpy.array(exposure.exposures, hdf5.vstr))
        elif 'assetcol' in self.datastore.parent:
            assetcol = self.datastore.parent['assetcol']
            if oq.region:
                region = wkt.loads(oq.region)
                self.sitecol = haz_sitecol.within(region)
            if oq.shakemap_id or 'shakemap' in oq.inputs:
                self.sitecol, self.assetcol = self.read_shakemap(
                    haz_sitecol, assetcol)
                self.datastore['assetcol'] = self.assetcol
                logging.info('Extracted %d/%d assets',
                             len(self.assetcol), len(assetcol))
                nsites = len(self.sitecol)
                if (oq.spatial_correlation != 'no' and
                        nsites > MAXSITES):  # hard-coded, heuristic
                    raise ValueError(CORRELATION_MATRIX_TOO_LARGE % nsites)
            elif hasattr(self, 'sitecol') and general.not_equal(
                    self.sitecol.sids, haz_sitecol.sids):
                self.assetcol = assetcol.reduce(self.sitecol)
                self.datastore['assetcol'] = self.assetcol
                logging.info('Extracted %d/%d assets',
                             len(self.assetcol), len(assetcol))
            else:
                self.assetcol = assetcol
        else:  # no exposure
            self.sitecol = haz_sitecol
            if self.sitecol:
                logging.info('Read %d hazard sites', len(self.sitecol))

        if oq_hazard:
            parent = self.datastore.parent
            if 'assetcol' in parent:
                check_time_event(oq, parent['assetcol'].occupancy_periods)
            elif oq.job_type == 'risk' and 'exposure' not in oq.inputs:
                raise ValueError('Missing exposure both in hazard and risk!')
            if oq_hazard.time_event and oq_hazard.time_event != oq.time_event:
                raise ValueError(
                    'The risk configuration file has time_event=%s but the '
                    'hazard was computed with time_event=%s' % (
                        oq.time_event, oq_hazard.time_event))

        if oq.job_type == 'risk':
            tmap_arr, tmap_lst = logictree.taxonomy_mapping(
                self.oqparam.inputs.get('taxonomy_mapping'),
                self.assetcol.tagcol.taxonomy)
            self.crmodel.tmap = tmap_lst
            if len(tmap_arr):
                self.datastore['taxonomy_mapping'] = tmap_arr
            taxonomies = set(taxo for items in self.crmodel.tmap
                             for taxo, weight in items if taxo != '?')
            # check that we are covering all the taxonomies in the exposure
            missing = taxonomies - set(self.crmodel.taxonomies)
            if self.crmodel and missing:
                raise RuntimeError('The exposure contains the taxonomies %s '
                                   'which are not in the risk model' % missing)
            if len(self.crmodel.taxonomies) > len(taxonomies):
                logging.info('Reducing risk model from %d to %d taxonomies',
                             len(self.crmodel.taxonomies), len(taxonomies))
                self.crmodel = self.crmodel.reduce(taxonomies)
                self.crmodel.tmap = tmap_lst

        if hasattr(self, 'sitecol') and self.sitecol:
            self.datastore['sitecol'] = self.sitecol.complete
        # used in the risk calculators
        self.param = dict(individual_curves=oq.individual_curves,
                          avg_losses=oq.avg_losses)

        # compute exposure stats
        if hasattr(self, 'assetcol'):
            arr = self.assetcol.array
            num_assets = list(general.countby(arr, 'site_id').values())
            self.datastore['assets_by_site'] = get_stats(num_assets)
            num_taxos = self.assetcol.num_taxonomies_by_site()
            self.datastore['taxonomies_by_site'] = get_stats(num_taxos)
            save_exposed_values(
                self.datastore, self.assetcol, oq.loss_names, oq.aggregate_by)

    def save_cache(self, **kw):
        """
        A shortcut method to store data in the hdf5 cache file, if any
        """
        with hdf5.File(self.datastore.cachepath(), libver='latest') as cache:
            for k, v in kw.items():
                if v is not None:
                    cache[k] = v
            cache.swmr_mode = True

    def store_rlz_info(self, eff_ruptures=None):
        """
        Save info about the composite source model inside the csm_info dataset
        """
        if hasattr(self, 'csm'):  # no scenario
            self.csm.info.update_eff_ruptures(eff_ruptures)
            self.rlzs_assoc = self.csm.info.get_rlzs_assoc(
                self.oqparam.sm_lt_path)
            if not self.rlzs_assoc:
                raise RuntimeError('Empty logic tree: too much filtering?')
            self.datastore['csm_info'] = self.csm.info
            self.datastore['source_model_lt'] = self.csm.source_model_lt
        R = len(self.rlzs_assoc.realizations)
        logging.info('There are %d realization(s)', R)
        rlzs_by_grp = self.rlzs_assoc.by_grp()
        if rlzs_by_grp:
            self.save_cache(rlzs_by_grp=rlzs_by_grp)

        if self.oqparam.imtls:
            self.datastore['weights'] = arr = build_weights(
                self.rlzs_assoc.realizations, self.oqparam.imt_dt())
            self.datastore.set_attrs('weights', nbytes=arr.nbytes)
            self.save_cache(weights=arr)

        if ('event_based' in self.oqparam.calculation_mode and R >= TWO16
                or R >= TWO32):
            # rlzi is 16 bit integer in the GMFs and 32 bit in rlzs_by_grp
            raise ValueError(
                'The logic tree has too many realizations (%d), use sampling '
                'instead' % R)
        elif R > 10000:
            logging.warning(
                'The logic tree has %d realizations(!), please consider '
                'sampling it', R)

        # save a composite array with fields (grp_id, gsim_id, rlzs)
        if rlzs_by_grp:
            self.datastore['rlzs_by_grp'] = rlzs_by_grp
        self.datastore.flush()

    def store_source_info(self, calc_times):
        """
        Save (weight, num_sites, calc_time) inside the source_info dataset
        """
        if calc_times:
            source_info = self.datastore['source_info']
            arr = numpy.zeros((len(source_info), 3), F32)
            ids, vals = zip(*sorted(calc_times.items()))
            arr[numpy.array(ids)] = vals
            source_info['eff_ruptures'] += arr[:, 0]
            source_info['num_sites'] += arr[:, 1]
            source_info['calc_time'] += arr[:, 2]

    def post_process(self):
        """For compatibility with the engine"""


def build_hmaps(hcurves_by_kind, slice_, imtls, poes, monitor):
    """
    Build hazard maps from a slice of hazard curves.
    :returns: a pair ({kind: hmaps}, slice)
    """
    dic = {}
    for kind, hcurves in hcurves_by_kind.items():
        dic[kind] = calc.make_hmap_array(hcurves, imtls, poes, len(hcurves))
    return dic, slice_


class RiskCalculator(HazardCalculator):
    """
    Base class for all risk calculators. A risk calculator must set the
    attributes .crmodel, .sitecol, .assetcol, .riskinputs in the
    pre_execute phase.
    """
    def read_shakemap(self, haz_sitecol, assetcol):
        """
        Enabled only if there is a shakemap_id parameter in the job.ini.
        Download, unzip, parse USGS shakemap files and build a corresponding
        set of GMFs which are then filtered with the hazard site collection
        and stored in the datastore.
        """
        oq = self.oqparam
        E = oq.number_of_ground_motion_fields
        oq.risk_imtls = oq.imtls or self.datastore.parent['oqparam'].imtls
        logging.info('Getting/reducing shakemap')
        with self.monitor('getting/reducing shakemap'):
            # for instance for the test case_shakemap the haz_sitecol
            # has sids in range(0, 26) while sitecol.sids is
            # [8, 9, 10, 11, 13, 15, 16, 17, 18];
            # the total assetcol has 26 assets on the total sites
            # and the reduced assetcol has 9 assets on the reduced sites
            smap = oq.shakemap_id if oq.shakemap_id else numpy.load(
                oq.inputs['shakemap'])
            sitecol, shakemap, discarded = get_sitecol_shakemap(
                smap, oq.imtls, haz_sitecol,
                oq.asset_hazard_distance['default'],
                oq.discard_assets)
            if len(discarded):
                self.datastore['discarded'] = discarded
            assetcol.reduce_also(sitecol)

        logging.info('Building GMFs')
        with self.monitor('building/saving GMFs'):
            imts, gmfs = to_gmfs(
                shakemap, oq.spatial_correlation, oq.cross_correlation,
                oq.site_effects, oq.truncation_level, E, oq.random_seed,
                oq.imtls)
            save_gmf_data(self.datastore, sitecol, gmfs, imts)
        return sitecol, assetcol

    def build_riskinputs(self, kind):
        """
        :param kind:
            kind of hazard getter, can be 'poe' or 'gmf'
        :returns:
            a list of RiskInputs objects, sorted by IMT.
        """
        logging.info('Building risk inputs from %d realization(s)', self.R)
        imtls = self.oqparam.imtls
        if not set(self.oqparam.risk_imtls) & set(imtls):
            rsk = ', '.join(self.oqparam.risk_imtls)
            haz = ', '.join(imtls)
            raise ValueError('The IMTs in the risk models (%s) are disjoint '
                             "from the IMTs in the hazard (%s)" % (rsk, haz))
        if not hasattr(self.crmodel, 'tmap'):
            _, self.crmodel.tmap = logictree.taxonomy_mapping(
                self.oqparam.inputs.get('taxonomy_mapping'),
                self.assetcol.tagcol.taxonomy)
        with self.monitor('building riskinputs'):
            riskinputs = list(self._gen_riskinputs(kind))
        assert riskinputs
        logging.info('Built %d risk inputs', len(riskinputs))
        return riskinputs

    def get_getter(self, kind, sid):
        """
        :param kind: 'poe' or 'gmf'
        :param sid: a site ID
        :returns: a PmapGetter or GmfDataGetter
        """
        if (self.oqparam.hazard_calculation_id and
                'gmf_data' not in self.datastore):
            # 'gmf_data' in self.datastore happens for ShakeMap calculations
            self.datastore.parent.close()  # make sure it is closed
            dstore = self.datastore.parent
        else:
            dstore = self.datastore
        if kind == 'poe':  # hcurves, shape (R, N)
            ws = [rlz.weight for rlz in self.rlzs_assoc.realizations]
            getter = getters.PmapGetter(dstore, ws, [sid])
        else:  # gmf
            getter = getters.GmfDataGetter(dstore, [sid], self.R)
        if dstore is self.datastore:
            getter.init()
        return getter

    def _gen_riskinputs(self, kind):
        hazard = ('gmf_data' in self.datastore or 'poes' in self.datastore or
                  'multi_peril' in self.datastore)
        if not hazard:
            raise InvalidFile('Did you forget gmfs_csv|hazard_curves_csv|'
                              'multi_peril_csv in %s?'
                              % self.oqparam.inputs['job_ini'])
        rinfo_dt = numpy.dtype([('sid', U16), ('num_assets', U16)])
        rinfo = []
        assets_by_site = self.assetcol.assets_by_site()
        for sid, assets in enumerate(assets_by_site):
            if len(assets) == 0:
                continue
            getter = self.get_getter(kind, sid)
            for block in general.block_splitter(
                    assets, self.oqparam.assets_per_site_limit):
                yield riskinput.RiskInput(sid, getter, numpy.array(block))
            rinfo.append((sid, len(block)))
            if len(block) >= TWO16:
                logging.error('There are %d assets on site #%d!',
                              len(block), sid)
        self.datastore['riskinput_info'] = numpy.array(rinfo, rinfo_dt)

    def execute(self):
        """
        Parallelize on the riskinputs and returns a dictionary of results.
        Require a `.core_task` to be defined with signature
        (riskinputs, crmodel, rlzs_assoc, monitor).
        """
        if not hasattr(self, 'riskinputs'):  # in the reportwriter
            return
        res = Starmap.apply(
            self.core_task.__func__,
            (self.riskinputs, self.crmodel, self.param, self.monitor()),
            concurrent_tasks=self.oqparam.concurrent_tasks or 1,
            weight=get_weight, h5=self.datastore.hdf5
        ).reduce(self.combine)
        return res

    def combine(self, acc, res):
        return acc + res


def save_gmf_data(dstore, sitecol, gmfs, imts, events=()):
    """
    :param dstore: a :class:`openquake.baselib.datastore.DataStore` instance
    :param sitecol: a :class:`openquake.hazardlib.site.SiteCollection` instance
    :param gmfs: an array of shape (N, E, M)
    :param imts: a list of IMT strings
    :param events: E event IDs or the empty tuple
    """
    if len(events) == 0:
        E = gmfs.shape[1]
        events = numpy.zeros(E, rupture.events_dt)
        events['id'] = numpy.arange(E, dtype=U32)
    dstore['events'] = events
    offset = 0
    # convert an array of shape (N, E, M) into an array of type gmv_data_dt
    N, E, M = gmfs.shape
    lst = [(sitecol.sids[s], ei, gmfs[s, ei])
           for s in numpy.arange(N, dtype=U32)
           for ei, event in enumerate(events)]
    gmfa = numpy.array(lst, dstore['oqparam'].gmf_data_dt())
    dstore['gmf_data/data'] = gmfa
    dic = general.group_array(gmfa, 'sid')
    lst = []
    all_sids = sitecol.complete.sids
    for sid in all_sids:
        rows = dic.get(sid, ())
        n = len(rows)
        lst.append((offset, offset + n))
        offset += n
    dstore['gmf_data/imts'] = ' '.join(imts)
    dstore['gmf_data/indices'] = numpy.array(lst, U32)


def import_gmfs(dstore, fname, sids):
    """
    Import in the datastore a ground motion field CSV file.

    :param dstore: the datastore
    :param fname: the CSV file
    :param sids: the site IDs (complete)
    :returns: event_ids, num_rlzs
    """
    array = hdf5.read_csv(fname, {'sid': U32, 'eid': U32, None: F32}).array
    names = array.dtype.names
    if names[0] == 'rlzi':  # backward compatbility
        names = names[1:]  # discard the field rlzi
    imts = [name[4:] for name in names[2:]]
    gmf_data_dt = dstore['oqparam'].gmf_data_dt()
    arr = numpy.zeros(len(array), gmf_data_dt)
    col = 0
    for name in names:
        if name.startswith('gmv_'):
            arr['gmv'][:, col] = array[name]
            col += 1
        else:
            arr[name] = array[name]
    # store the events
    eids = numpy.unique(array['eid'])
    eids.sort()
    E = len(eids)
    events = numpy.zeros(E, rupture.events_dt)
    events['id'] = eids
    dstore['events'] = events
    # store the GMFs
    dic = general.group_array(arr, 'sid')
    lst = []
    offset = 0
    gmvlst = []
    for sid in sids:
        n = len(dic.get(sid, []))
        lst.append((offset, offset + n))
        if n:
            offset += n
            gmvs = dic[sid]
            gmvlst.append(gmvs)
    dstore['gmf_data/data'] = numpy.concatenate(gmvlst)
    dstore['gmf_data/indices'] = numpy.array(lst, U32)
    dstore['gmf_data/imts'] = ' '.join(imts)
    dstore['weights'] = numpy.ones(1)
    return eids


def save_exposed_values(dstore, assetcol, lossnames, tagnames):
    """
    Store 2^n arrays where n is the number of tagNames. For instance with
    the tags country, occupancy it stores 2^2 = 4 arrays:

    exposed_values/agg_country_occupancy  # shape (T1, T2, L)
    exposed_values/agg_country            # shape (T1, L)
    exposed_values/agg_occupancy          # shape (T2, L)
    exposed_values/agg                    # shape (L,)
    """
    aval = numpy.zeros((len(assetcol), len(lossnames)), F32)  # (A, L)
    array = assetcol.array
    for lti, lt in enumerate(lossnames):
        if lt == 'occupants':
            aval[array['ordinal'], lti] = array[lt + '_None']
        elif lt.endswith('_ins'):
            aval[array['ordinal'], lti] = array['value-' + lt[:-4]]
        elif lt in assetcol.fields:
            aval[array['ordinal'], lti] = array['value-' + lt]
    for n in range(len(tagnames) + 1, -1, -1):
        for names in itertools.combinations(tagnames, n):
            name = 'exposed_values/' + '_'.join(('agg',) + names)
            logging.info('Storing %s', name)
            dstore[name] = assetcol.aggregate_by(list(names), aval)
            attrs = dict(shape_descr=names + ('loss_name',),
                         loss_name=lossnames)
            for tagname in tagnames:
                attrs[tagname] = getattr(assetcol.tagcol, tagname)[1:]
            dstore.set_attrs(name, **attrs)<|MERGE_RESOLUTION|>--- conflicted
+++ resolved
@@ -350,10 +350,6 @@
         :returns: a SourceFilter/UcerfFilter
         """
         oq = self.oqparam
-<<<<<<< HEAD
-=======
-        filename = self.datastore.filename
->>>>>>> 3b51cf03
         sitecol = self.sitecol.complete if self.sitecol else None
         if 'ucerf' in oq.calculation_mode:
             return UcerfFilter(sitecol, oq.maximum_distance, filename)
