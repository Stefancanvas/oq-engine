--- conflicted
+++ resolved
@@ -318,16 +318,9 @@
                 self.sitecol, oq.maximum_distance,
                 self.datastore.parent.filename)
         else:
-<<<<<<< HEAD
             # from sources, transfer sitecol
             srcfilter = self.src_filter()
             self.build_events_from_sources(srcfilter)
-            srcfilter.filename = self.datastore.filename
-=======
-            # from sources
-            srcfilter = SourceFilter(self.sitecol, oq.maximum_distance)
-            self.build_events_from_sources(srcfilter)
->>>>>>> 3b51cf03
             if (oq.ground_motion_fields is False and
                     oq.hazard_curves_from_gmfs is False):
                 return {}
