--- conflicted
+++ resolved
@@ -44,6 +44,7 @@
 F32 = numpy.float32
 F64 = numpy.float64
 TWO32 = 2 ** 32
+BLOCKSIZE = 30000  # decided by MS
 
 
 def build_ruptures(srcs, srcfilter, param, monitor):
@@ -275,19 +276,13 @@
         rlzs_assoc = self.csm_info.get_rlzs_assoc()
         self.R = len(rlzs_assoc.realizations)
 
-<<<<<<< HEAD
         def weight_src(src, factor=numpy.sqrt(len(self.sitecol))):
             return src.num_ruptures * factor
 
         def weight_rup(ebr):
             return numpy.sqrt(ebr.multiplicity * len(ebr.sids))
 
-        param = {'ruptures_per_block': RUPTURES_PER_BLOCK}
-=======
-        def weight(ebr):
-            return num_rlzs[ebr.grp_id]
-        param = {'ruptures_per_block': self.oqparam.ruptures_per_block}
->>>>>>> 8bb42bbb
+        param = dict(ruptures_per_block=self.oqparam.ruptures_per_block)
         param['filter_distance'] = self.oqparam.filter_distance
         param['ses_per_logic_tree_path'] = self.oqparam.ses_per_logic_tree_path
         param['gsims_by_trt'] = self.csm.gsim_lt.values
@@ -306,13 +301,8 @@
             for block in self.block_splitter(sources, weight_src):
                 smap.submit(block, self.src_filter, param, monitor)
         for ruptures in block_splitter(
-<<<<<<< HEAD
                 self._store_ruptures(smap), BLOCKSIZE,
                 weight_rup, operator.attrgetter('grp_id')):
-=======
-                self._store_ruptures(smap), self.oqparam.ruptures_per_block,
-                kind=operator.attrgetter('grp_id')):
->>>>>>> 8bb42bbb
             ebr = ruptures[0]
             rlzs_by_gsim = self.rlzs_by_gsim_grp[ebr.grp_id]
             par = par.copy()
