# -*- coding: utf-8 -*-
# vim: tabstop=4 shiftwidth=4 softtabstop=4
#
# Copyright (C) 2015-2020 GEM Foundation
#
# OpenQuake is free software: you can redistribute it and/or modify it
# under the terms of the GNU Affero General Public License as published
# by the Free Software Foundation, either version 3 of the License, or
# (at your option) any later version.
#
# OpenQuake is distributed in the hope that it will be useful,
# but WITHOUT ANY WARRANTY; without even the implied warranty of
# MERCHANTABILITY or FITNESS FOR A PARTICULAR PURPOSE.  See the
# GNU Affero General Public License for more details.
#
# You should have received a copy of the GNU Affero General Public License
# along with OpenQuake. If not, see <http://www.gnu.org/licenses/>.

import os.path
import logging
import operator
import numpy

from openquake.baselib import hdf5, parallel
from openquake.baselib.general import AccumDict
from openquake.hazardlib.probability_map import ProbabilityMap
from openquake.hazardlib.stats import compute_pmap_stats
from openquake.hazardlib.calc.stochastic import sample_ruptures
from openquake.hazardlib.gsim.base import ContextMaker
from openquake.hazardlib.calc.filters import nofilter
from openquake.hazardlib import InvalidFile
from openquake.hazardlib.calc.stochastic import get_rup_array, rupture_dt
from openquake.hazardlib.source.rupture import EBRupture
from openquake.hazardlib.geo.mesh import surface_to_array
from openquake.commonlib import calc, util, logs, readinput, logictree
from openquake.risklib.riskinput import str2rsi
from openquake.calculators import base
from openquake.calculators.getters import (
    GmfGetter, gen_rupture_getters, sig_eps_dt, time_dt)
from openquake.calculators.classical import ClassicalCalculator
from openquake.engine import engine

U8 = numpy.uint8
U16 = numpy.uint16
U32 = numpy.uint32
F32 = numpy.float32
F64 = numpy.float64
TWO32 = numpy.float64(2 ** 32)
by_grp = operator.attrgetter('grp_id')


# ######################## GMF calculator ############################ #

def get_mean_curves(dstore, imt):
    """
    Extract the mean hazard curves from the datastore, as an array of shape
    (N, L1)
    """
    if 'hcurves-stats' in dstore:  # shape (N, S, M, L1)
        arr = dstore.sel('hcurves-stats', stat='mean', imt=imt)
    else:  # there is only 1 realization
        arr = dstore.sel('hcurves-rlzs', rlz_id=0, imt=imt)
    return arr[:, 0, 0, :]

# ########################################################################## #


def compute_gmfs(rupgetter, param, monitor):
    """
    Compute GMFs and optionally hazard curves
    """
    oq = param['oqparam']
    srcfilter = monitor.read_pik('srcfilter')
    getter = GmfGetter(rupgetter, srcfilter, oq, param['amplifier'],
                       param['sec_perils'])
    return getter.compute_gmfs_curves(monitor)


@base.calculators.add('event_based', 'scenario', 'ucerf_hazard')
class EventBasedCalculator(base.HazardCalculator):
    """
    Event based PSHA calculator generating the ground motion fields and
    the hazard curves from the ruptures, depending on the configuration
    parameters.
    """
    core_task = compute_gmfs
    is_stochastic = True
    accept_precalc = ['event_based', 'ebrisk', 'event_based_risk']

    def init(self):
        if hasattr(self, 'csm'):
            self.check_floating_spinning()
        if hasattr(self.oqparam, 'maximum_distance'):
            self.srcfilter = self.src_filter()
        else:
            self.srcfilter = nofilter
        if not self.datastore.parent:
            self.datastore.create_dset('ruptures', rupture_dt)
            self.datastore.create_dset('rupgeoms', hdf5.vfloat32)

    def acc0(self):
        """
        Initial accumulator, a dictionary (grp_id, gsim) -> curves
        """
        self.L = len(self.oqparam.imtls.array)
        zd = {r: ProbabilityMap(self.L) for r in range(self.R)}
        return zd

    def build_events_from_sources(self):
        """
        Prefilter the composite source model and store the source_info
        """
        gsims_by_trt = self.csm.full_lt.get_gsims_by_trt()
        logging.info('Building ruptures')
        maxweight = sum(sg.weight for sg in self.csm.src_groups) / (
            self.oqparam.concurrent_tasks or 1)
        eff_ruptures = AccumDict(accum=0)  # trt => potential ruptures
        calc_times = AccumDict(accum=numpy.zeros(3, F32))  # nr, ns, dt
        allargs = []
        if self.oqparam.is_ucerf():
            # manage the filtering in a special way
            for sg in self.csm.src_groups:
                for src in sg:
                    src.src_filter = self.srcfilter
            srcfilter = nofilter  # otherwise it would be ultra-slow
        else:
            srcfilter = self.srcfilter
        for sg in self.csm.src_groups:
            if not sg.sources:
                continue
            logging.info('Sending %s', sg)
            par = self.param.copy()
            par['gsims'] = gsims_by_trt[sg.trt]
            for src_group in sg.split(maxweight):
                allargs.append((src_group, srcfilter, par))
        smap = parallel.Starmap(
            sample_ruptures, allargs, h5=self.datastore.hdf5)
        mon = self.monitor('saving ruptures')
        self.nruptures = 0
        for dic in smap:
            rup_array = dic['rup_array']
            if len(rup_array) == 0:
                continue
            if dic['calc_times']:
                calc_times += dic['calc_times']
            if dic['eff_ruptures']:
                eff_ruptures += dic['eff_ruptures']
            with mon:
                n = len(rup_array)
                rup_array['id'] = numpy.arange(
                    self.nruptures, self.nruptures + n)
                self.nruptures += n
                hdf5.extend(self.datastore['ruptures'], rup_array)
                hdf5.extend(self.datastore['rupgeoms'], rup_array.geom)
        if len(self.datastore['ruptures']) == 0:
            if os.environ.get('OQ_SAMPLE_SOURCES'):
                raise SystemExit(0)  # success even with no ruptures
            raise RuntimeError('No ruptures were generated, perhaps the '
                               'investigation time is too short')

        # must be called before storing the events
        self.store_rlz_info(eff_ruptures)  # store full_lt
        with self.monitor('store source_info'):
            self.store_source_info(calc_times)
        imp = calc.RuptureImporter(self.datastore)
        with self.monitor('saving ruptures and events'):
            imp.import_rups(self.datastore.getitem('ruptures')[()])

    def agg_dicts(self, acc, result):
        """
        :param acc: accumulator dictionary
        :param result: an AccumDict with events, ruptures, gmfs and hcurves
        """
        sav_mon = self.monitor('saving gmfs')
        agg_mon = self.monitor('aggregating hcurves')
        M = len(self.oqparam.imtls)
<<<<<<< HEAD
        sec_outs = self.oqparam.get_sec_outputs()
=======
        sec_outputs = self.oqparam.get_sec_outputs()
>>>>>>> 91d4add5
        with sav_mon:
            data = result.pop('gmfdata')
            if len(data):
                times = result.pop('times')
                rupids = list(times['rup_id'])
                self.datastore['gmf_data/time_by_rup'][rupids] = times
                hdf5.extend(self.datastore['gmf_data/sid'],
                            data.sid.to_numpy())
                hdf5.extend(self.datastore['gmf_data/eid'],
                            data.eid.to_numpy())
                for m in range(M):
                    hdf5.extend(self.datastore[f'gmf_data/gmv_{m}'],
<<<<<<< HEAD
                                data['gmv', m].to_numpy())
                for m in range(M):
                    for sp_out in sec_outs:
                        hdf5.extend(self.datastore[f'gmf_data/{sp_out}_{m}'],
                                    data[sp_out, m].to_numpy())
=======
                                data['gmv'][:, m])
                for m in range(M):
                    for sec_out in sec_outputs:
                        hdf5.extend(self.datastore[f'gmf_data/{sec_out}_{m}'],
                                    data[sec_out][:, m])
>>>>>>> 91d4add5
                sig_eps = result.pop('sig_eps')
                hdf5.extend(self.datastore['gmf_data/sigma_epsilon'], sig_eps)
                self.offset += len(data)
        if self.offset >= TWO32:
            raise RuntimeError(
                'The gmf_data table has more than %d rows' % TWO32)
        imtls = self.oqparam.imtls
        with agg_mon:
            for key, poes in result.get('hcurves', {}).items():
                r, sid, imt = str2rsi(key)
                array = acc[r].setdefault(sid, 0).array[imtls(imt), 0]
                array[:] = 1. - (1. - array) * (1. - poes)
        self.datastore.flush()
        return acc

    def set_param(self, **kw):
        oq = self.oqparam
        # set the minimum_intensity
        if hasattr(self, 'crmodel') and not oq.minimum_intensity:
            # infer it from the risk models if not directly set in job.ini
            oq.minimum_intensity = self.crmodel.min_iml
        min_iml = oq.min_iml
        if oq.ground_motion_fields and min_iml.sum() == 0:
            logging.warning('The GMFs are not filtered: '
                            'you may want to set a minimum_intensity')
        else:
            logging.info('minimum_intensity=%s', oq.minimum_intensity)
        self.param.update(
            oqparam=oq,
            gmf=oq.ground_motion_fields,
            truncation_level=oq.truncation_level,
            imtls=oq.imtls, filter_distance=oq.filter_distance,
            ses_per_logic_tree_path=oq.ses_per_logic_tree_path, **kw)

    def _read_scenario_ruptures(self):
        oq = self.oqparam
        gsim_lt = readinput.get_gsim_lt(self.oqparam)
        if oq.inputs['rupture_model'].endswith(('.xml', '.toml', '.txt')):
            self.gsims = readinput.get_gsims(oq)
            self.cmaker = ContextMaker(
                '*', self.gsims,
                {'maximum_distance': oq.maximum_distance,
                 'filter_distance': oq.filter_distance})
            n_occ = numpy.array([
                oq.number_of_ground_motion_fields * len(self.gsims)])
            rup = readinput.get_rupture(oq)
            ebr = EBRupture(rup, 0, 0, n_occ)
            ebr.e0 = 0
            rup_array = get_rup_array([ebr], self.srcfilter).array
            mesh = surface_to_array(rup.surface).transpose(1, 2, 0).flatten()
            hdf5.extend(self.datastore['rupgeoms'],
                        numpy.array([mesh], object))
        elif oq.inputs['rupture_model'].endswith('.csv'):
            aw = readinput.get_ruptures(oq.inputs['rupture_model'])
            aw.array['n_occ'] = gsim_lt.get_num_paths()
            rup_array = aw.array
            hdf5.extend(self.datastore['rupgeoms'], aw.geom)

        if len(rup_array) == 0:
            raise RuntimeError(
                'There are no sites within the maximum_distance'
                ' of %s km from the rupture' % oq.maximum_distance(
                    rup.tectonic_region_type, rup.mag))

        # check the number of branchsets
        branchsets = len(gsim_lt._ltnode)
        if len(rup_array) == 1 and branchsets > 1:
            raise InvalidFile(
                '%s for a scenario calculation must contain a single '
                'branchset, found %d!' % (oq.inputs['job_ini'], branchsets))

        fake = logictree.FullLogicTree.fake(gsim_lt)
        self.realizations = fake.get_realizations()
        self.datastore['full_lt'] = fake
        self.store_rlz_info({})  # store weights
        self.save_params()
        calc.RuptureImporter(self.datastore).import_rups(rup_array)

    def execute(self):
        oq = self.oqparam
        self.set_param()
        self.offset = 0
        if oq.hazard_calculation_id:  # from ruptures
            self.datastore.parent = util.read(oq.hazard_calculation_id)
        elif hasattr(self, 'csm'):  # from sources
            self.build_events_from_sources()
            if (oq.ground_motion_fields is False and
                    oq.hazard_curves_from_gmfs is False):
                return {}
        elif 'rupture_model' not in oq.inputs:
            logging.warning(
                'There is no rupture_model, the calculator will just '
                'import data without performing any calculation')
            return {}
        else:  # scenario
            self._read_scenario_ruptures()
            if (oq.ground_motion_fields is False and
                    oq.hazard_curves_from_gmfs is False):
                return {}
        if not oq.imtls:
            raise InvalidFile('There are no intensity measure types in %s' %
                              oq.inputs['job_ini'])
        N = len(self.sitecol.complete)
        if oq.ground_motion_fields:
            M = len(oq.imtls)
            nrups = len(self.datastore['ruptures'])
            base.create_gmf_data(self.datastore, M, self.param['sec_perils'])
            self.datastore.create_dset('gmf_data/sigma_epsilon',
                                       sig_eps_dt(oq.imtls))
            self.datastore.create_dset('gmf_data/events_by_sid', U32, (N,))
            self.datastore.create_dset('gmf_data/time_by_rup',
                                       time_dt, (nrups,), fillvalue=None)

        # compute_gmfs in parallel
        nr = len(self.datastore['ruptures'])
        self.datastore.swmr_on()
        logging.info('Reading {:_d} ruptures'.format(nr))
        iterargs = ((rgetter, self.param)
                    for rgetter in gen_rupture_getters(
                            self.datastore, self.srcfilter,
                            oq.concurrent_tasks))
        smap = parallel.Starmap(
            self.core_task.__func__, iterargs, h5=self.datastore.hdf5,
            num_cores=oq.num_cores)
        smap.monitor.save_pik('srcfilter', self.srcfilter)
        acc = smap.reduce(self.agg_dicts, self.acc0())
        if 'gmf_data' not in self.datastore:
            return acc
        if oq.ground_motion_fields and oq.minimum_intensity:
            eids = self.datastore['gmf_data/eid'][:]
            rel_events = numpy.unique(eids)
            e = len(rel_events)
            if e == 0:
                raise RuntimeError(
                    'No GMFs were generated, perhaps they were '
                    'all below the minimum_intensity threshold')
            elif e < len(self.datastore['events']):
                self.datastore['relevant_events'] = rel_events
                logging.info('Stored %d relevant event IDs', e)
        return acc

    def post_execute(self, result):
        oq = self.oqparam
        if not oq.ground_motion_fields and not oq.hazard_curves_from_gmfs:
            return
        N = len(self.sitecol.complete)
        M = len(oq.imtls)  # 0 in scenario
        L = len(oq.imtls.array)
        L1 = L // (M or 1)
        if result and oq.hazard_curves_from_gmfs:
            rlzs = self.datastore['full_lt'].get_realizations()
            # compute and save statistics; this is done in process and can
            # be very slow if there are thousands of realizations
            weights = [rlz.weight for rlz in rlzs]
            # NB: in the future we may want to save to individual hazard
            # curves if oq.individual_curves is set; for the moment we
            # save the statistical curves only
            hstats = oq.hazard_stats()
            S = len(hstats)
            pmaps = list(result.values())
            R = len(weights)
            if len(pmaps) != R:
                # this should never happen, unless I break the
                # logic tree reduction mechanism during refactoring
                raise AssertionError('Expected %d pmaps, got %d' %
                                     (len(weights), len(pmaps)))
            if oq.individual_curves:
                logging.info('Saving individual hazard curves')
                self.datastore.create_dset('hcurves-rlzs', F32, (N, R, M, L1))
                self.datastore.set_shape_attrs(
                    'hcurves-rlzs', site_id=N, rlz_id=R,
                    imt=list(oq.imtls), lvl=numpy.arange(L1))
                if oq.poes:
                    P = len(oq.poes)
                    M = len(oq.imtls)
                    ds = self.datastore.create_dset(
                        'hmaps-rlzs', F32, (N, R, M, P))
                    self.datastore.set_shape_attrs(
                        'hmaps-rlzs', site_id=N, rlz_id=R,
                        imt=list(oq.imtls), poe=oq.poes)
                for r, pmap in enumerate(pmaps):
                    arr = numpy.zeros((N, M, L1), F32)
                    for sid in pmap:
                        arr[sid] = pmap[sid].array.reshape(M, L1)
                    self.datastore['hcurves-rlzs'][:, r] = arr
                    if oq.poes:
                        hmap = calc.make_hmap(pmap, oq.imtls, oq.poes)
                        for sid in hmap:
                            ds[sid, r] = hmap[sid].array

            if S:
                logging.info('Computing statistical hazard curves')
                self.datastore.create_dset('hcurves-stats', F32, (N, S, M, L1))
                self.datastore.set_shape_attrs(
                    'hcurves-stats', site_id=N, stat=list(hstats),
                    imt=list(oq.imtls), lvl=numpy.arange(L1))
                if oq.poes:
                    P = len(oq.poes)
                    M = len(oq.imtls)
                    ds = self.datastore.create_dset(
                        'hmaps-stats', F32, (N, S, M, P))
                    self.datastore.set_shape_attrs(
                        'hmaps-stats', site_id=N, stat=list(hstats),
                        imt=list(oq.imtls), poes=oq.poes)
                for s, stat in enumerate(hstats):
                    pmap = compute_pmap_stats(
                        pmaps, [hstats[stat]], weights, oq.imtls)
                    arr = numpy.zeros((N, M, L1), F32)
                    for sid in pmap:
                        arr[sid] = pmap[sid].array.reshape(M, L1)
                    self.datastore['hcurves-stats'][:, s] = arr
                    if oq.poes:
                        hmap = calc.make_hmap(pmap, oq.imtls, oq.poes)
                        for sid in hmap:
                            ds[sid, s] = hmap[sid].array
        if self.datastore.parent:
            self.datastore.parent.open('r')
        if oq.compare_with_classical:  # compute classical curves
            export_dir = os.path.join(oq.export_dir, 'cl')
            if not os.path.exists(export_dir):
                os.makedirs(export_dir)
            oq.export_dir = export_dir
            job_id = logs.init('job')
            oq.calculation_mode = 'classical'
            self.cl = ClassicalCalculator(oq, job_id)
            # TODO: perhaps it is possible to avoid reprocessing the source
            # model, however usually this is quite fast and do not dominate
            # the computation
            self.cl.run()
            engine.expose_outputs(self.datastore)
            for imt in oq.imtls:
                cl_mean_curves = get_mean_curves(self.datastore, imt)
                eb_mean_curves = get_mean_curves(self.datastore, imt)
                self.rdiff, index = util.max_rel_diff_index(
                    cl_mean_curves, eb_mean_curves)
                logging.warning('Relative difference with the classical '
                                'mean curves: %d%% at site index %d, imt=%s',
                                self.rdiff * 100, index, imt)<|MERGE_RESOLUTION|>--- conflicted
+++ resolved
@@ -174,11 +174,7 @@
         sav_mon = self.monitor('saving gmfs')
         agg_mon = self.monitor('aggregating hcurves')
         M = len(self.oqparam.imtls)
-<<<<<<< HEAD
         sec_outs = self.oqparam.get_sec_outputs()
-=======
-        sec_outputs = self.oqparam.get_sec_outputs()
->>>>>>> 91d4add5
         with sav_mon:
             data = result.pop('gmfdata')
             if len(data):
@@ -191,19 +187,11 @@
                             data.eid.to_numpy())
                 for m in range(M):
                     hdf5.extend(self.datastore[f'gmf_data/gmv_{m}'],
-<<<<<<< HEAD
                                 data['gmv', m].to_numpy())
                 for m in range(M):
                     for sp_out in sec_outs:
                         hdf5.extend(self.datastore[f'gmf_data/{sp_out}_{m}'],
                                     data[sp_out, m].to_numpy())
-=======
-                                data['gmv'][:, m])
-                for m in range(M):
-                    for sec_out in sec_outputs:
-                        hdf5.extend(self.datastore[f'gmf_data/{sec_out}_{m}'],
-                                    data[sec_out][:, m])
->>>>>>> 91d4add5
                 sig_eps = result.pop('sig_eps')
                 hdf5.extend(self.datastore['gmf_data/sigma_epsilon'], sig_eps)
                 self.offset += len(data)
