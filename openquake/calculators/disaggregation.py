--- conflicted
+++ resolved
@@ -303,12 +303,8 @@
             self.agg_result)
         ops, hits, num_zeros = self.cache_info
         logging.info('Cache speedup %s', ops / (ops - hits))
-<<<<<<< HEAD
+        logging.info('Zero probabilities: %d', num_zeros)
         return results
-=======
-        logging.info('Zero probabilities: %d', num_zeros)
-        self.save_disagg_results(results)
->>>>>>> 9949385d
 
     def post_execute(self, results):
         """
