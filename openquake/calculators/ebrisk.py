--- conflicted
+++ resolved
@@ -71,6 +71,7 @@
         accum=general.AccumDict(accum=numpy.zeros(L, F32)))
     lba.losses_by_E = numpy.zeros((E, L), F32)
     tempname = param['tempname']
+    eid2rlz = dict(events[['id', 'rlz_id']])
     eid2idx = {eid: idx for idx, eid in enumerate(eids)}
     aggby = param['aggregate_by']
 
@@ -82,19 +83,14 @@
             minimum_loss.append(val)
 
     for sid, asset_df in assets_df.groupby('site_id'):
-        try:
-            haz = gmfs.loc[sid]
-        except KeyError:  # no hazard here
+        haz = gmfs[gmfs.index == sid]
+        if len(haz) == 0:  # no hazard here
             continue
         with mon_risk:
             assets = asset_df.to_records()  # fast
             acc['events_per_sid'] += len(haz)
             if param['avg_losses']:
-<<<<<<< HEAD
                 ws = weights[U32(haz['rlz'])]
-=======
-                ws = weights[haz['rlz']]
->>>>>>> 91d4add5
             else:
                 ws = None
             assets_by_taxo = get_assets_by_taxo(assets, tempname)  # fast
@@ -111,7 +107,7 @@
          for event, losses in zip(events, lba.losses_by_E) if losses.sum()),
         elt_dt)
     acc['alt'] = {idx: numpy.fromiter(  # already sorted by aid, ultra-fast
-        ((eid, 0, loss) for eid, loss in lba.alt[idx].items()),
+        ((eid, eid2rlz[eid], loss) for eid, loss in lba.alt[idx].items()),
         elt_dt) for idx in lba.alt}
     if param['avg_losses']:
         acc['losses_by_A'] = param['lba'].losses_by_A * param['ses_ratio']
