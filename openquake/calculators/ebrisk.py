# -*- coding: utf-8 -*-
# vim: tabstop=4 shiftwidth=4 softtabstop=4
#
# Copyright (C) 2015-2019 GEM Foundation
#
# OpenQuake is free software: you can redistribute it and/or modify it
# under the terms of the GNU Affero General Public License as published
# by the Free Software Foundation, either version 3 of the License, or
# (at your option) any later version.
#
# OpenQuake is distributed in the hope that it will be useful,
# but WITHOUT ANY WARRANTY; without even the implied warranty of
# MERCHANTABILITY or FITNESS FOR A PARTICULAR PURPOSE.  See the
# GNU Affero General Public License for more details.
#
# You should have received a copy of the GNU Affero General Public License
# along with OpenQuake. If not, see <http://www.gnu.org/licenses/>.
import time
import logging
import numpy

from openquake.baselib import hdf5, datastore, parallel, performance, general
from openquake.baselib.python3compat import zip, encode
from openquake.risklib.scientific import losses_by_period
from openquake.calculators import base, event_based, getters
from openquake.calculators.export.loss_curves import get_loss_builder

U8 = numpy.uint8
U16 = numpy.uint16
U32 = numpy.uint32
F32 = numpy.float32
F64 = numpy.float64
U64 = numpy.uint64


def start_ebrisk(rupgetter, srcfilter, param, monitor):
    """
    Launcher for ebrisk tasks
    """
    with monitor('weighting ruptures'):
        rupgetter.set_weights(srcfilter, param['num_taxonomies'])
    if rupgetter.weights.sum() <= param['maxweight']:
        yield ebrisk(rupgetter, srcfilter, param, monitor)
    else:
        for rgetter in rupgetter.split(param['maxweight']):
            yield ebrisk, rgetter, srcfilter, param


def ebrisk(rupgetter, srcfilter, param, monitor):
    """
    :param rupgetter:
        a RuptureGetter instance
    :param srcfilter:
        a SourceFilter instance
    :param param:
        a dictionary of parameters
    :param monitor:
        :class:`openquake.baselib.performance.Monitor` instance
    :returns:
        an ArrayWrapper with shape (E, L, T, ...)
    """
    riskmodel = param['riskmodel']
    L = len(riskmodel.lti)
    N = len(srcfilter.sitecol.complete)
    mon = monitor('getting assets', measuremem=False)
    with datastore.read(srcfilter.filename) as dstore:
        assgetter = getters.AssetGetter(dstore)
    A = assgetter.num_assets
    getter = getters.GmfGetter(rupgetter, srcfilter, param['oqparam'])
    with monitor('getting hazard'):
        getter.init()  # instantiate the computers
        hazard = getter.get_hazard()  # sid -> (rlzi, sid, eid, gmv)
    mon_risk = monitor('computing losses', measuremem=False)
    mon_agg = monitor('aggregating losses', measuremem=False)
    imts = getter.imts
    events = rupgetter.get_eid_rlz()
    eid2idx = {eid: idx for idx, eid in enumerate(events['eid'])}
    E = len(eid2idx)
    tagnames = param['aggregate_by']
    shape = assgetter.tagcol.agg_shape((len(events), L), tagnames)
    elt_dt = [('eid', U64), ('rlzi', U16), ('loss', (F32, shape[1:]))]
    if param['asset_loss_table']:
        alt = numpy.zeros((A, E, L), F32)
    acc = numpy.zeros(shape, F32)  # shape (E, L, T...)
    if param['avg_losses']:
        losses_by_A = numpy.zeros((A, L), F32)
    else:
        losses_by_A = 0
    times = numpy.zeros(N)  # risk time per site_id
    for sid, haz in hazard.items():
        t0 = time.time()
        weights = getter.weights[haz['rlzi']]
        assets_on_sid, tagidxs = assgetter.get(sid, tagnames)
        eidx = [eid2idx[eid] for eid in haz['eid']]
        mon.duration += time.time() - t0
        mon.counts += 1
        with mon_risk:
            assets_ratios = riskmodel.get_assets_ratios(
                assets_on_sid, haz['gmv'], imts)
        with mon_agg:
            for assets, ratios in assets_ratios:
                taxo = assets[0].taxonomy
                ws_by_lti = [weights[vf.imt]
                             for vf in riskmodel[taxo].risk_functions.values()]
                for lti, loss_ratios in enumerate(ratios):
                    ws = ws_by_lti[lti]
                    lt = riskmodel.loss_types[lti]
                    for asset in assets:
                        aid = asset.ordinal
                        losses = loss_ratios * asset.value(lt)
                        if param['asset_loss_table']:
                            alt[aid, eidx, lti] = losses
                        acc[(eidx, lti) + tagidxs[aid]] += losses
                        if param['avg_losses']:
                            losses_by_A[aid, lti] += losses @ ws
            times[sid] = time.time() - t0
    with monitor('building event loss table'):
        elt = numpy.fromiter(
            ((event['eid'], event['rlz'], losses)
             for event, losses in zip(events, acc) if losses.sum()), elt_dt)
        agg = general.AccumDict(accum=numpy.zeros(shape[1:], F32))  # rlz->agg
        for rec in elt:
            agg[rec['rlzi']] += rec['loss'] * param['ses_ratio']
    res = {'elt': elt, 'agg_losses': agg, 'times': times}
    if param['avg_losses']:
        res['losses_by_A'] = losses_by_A * param['ses_ratio']
    if param['asset_loss_table']:
        res['alt_eids'] = alt, events['eid']
    return res


@base.calculators.add('ebrisk')
class EbriskCalculator(event_based.EventBasedCalculator):
    """
    Event based PSHA calculator generating event loss tables
    """
    core_task = start_ebrisk
    is_stochastic = True
    precalc = 'event_based'
    accept_precalc = ['event_based', 'event_based_risk', 'ucerf_hazard']

    def pre_execute(self):
        self.oqparam.ground_motion_fields = False
        super().pre_execute()
        # save a copy of the assetcol in hdf5cache
        self.hdf5cache = self.datastore.hdf5cache()
        with hdf5.File(self.hdf5cache, 'w') as cache:
            cache['sitecol'] = self.sitecol.complete
            cache['assetcol'] = self.assetcol
        self.param['ses_ratio'] = self.oqparam.ses_ratio
        self.param['aggregate_by'] = self.oqparam.aggregate_by
        self.param['asset_loss_table'] = self.oqparam.asset_loss_table
        # initialize the riskmodel
        self.riskmodel.taxonomy = self.assetcol.tagcol.taxonomy
        self.param['riskmodel'] = self.riskmodel
        self.L = L = len(self.riskmodel.loss_types)
        A = len(self.assetcol)
        self.datastore.create_dset('avg_losses', F32, (A, L))
        if self.oqparam.asset_loss_table:
            self.datastore.create_dset('asset_loss_table', F32, (A, self.E, L))
        shp = self.get_shape(L)  # shape L, T...
        elt_dt = [('eid', U64), ('rlzi', U16), ('loss', (F32, shp))]
        if 'losses_by_event' not in self.datastore:
            self.datastore.create_dset('losses_by_event', elt_dt)
        self.zerolosses = numpy.zeros(shp, F32)  # to get the multi-index
        shp = self.get_shape(self.L, self.R)  # shape L, R, T...
        self.datastore.create_dset('agg_losses-rlzs', F32, shp)

    def execute(self):
        oq = self.oqparam
        self.set_param(
            num_taxonomies=self.assetcol.num_taxonomies_by_site(),
            maxweight=oq.ebrisk_maxweight / (oq.concurrent_tasks or 1))
        parent = self.datastore.parent
        if parent and 'losses_by_event' in parent:
            # just regenerate the loss curves
            return {}
        elif parent:
            hdf5path = parent.filename
            grp_indices = parent['ruptures'].attrs['grp_indices']
            nruptures = len(parent['ruptures'])
        else:
            hdf5path = self.datastore.hdf5cache()
            grp_indices = self.datastore['ruptures'].attrs['grp_indices']
            nruptures = len(self.datastore['ruptures'])
            with hdf5.File(hdf5path, 'r+') as cache:
                self.datastore.hdf5.copy('weights', cache)
                self.datastore.hdf5.copy('ruptures', cache)
                self.datastore.hdf5.copy('rupgeoms', cache)
        self.init_logic_tree(self.csm_info)
        smap = parallel.Starmap(
            self.core_task.__func__, monitor=self.monitor())
        trt_by_grp = self.csm_info.grp_by("trt")
        samples = self.csm_info.get_samples_by_grp()
        rlzs_by_gsim_grp = self.csm_info.get_rlzs_by_gsim_grp()
        ruptures_per_block = numpy.ceil(nruptures / (oq.concurrent_tasks or 1))
        for grp_id, rlzs_by_gsim in rlzs_by_gsim_grp.items():
            start, stop = grp_indices[grp_id]
            for indices in general.block_splitter(
                    range(start, stop), ruptures_per_block):
                rgetter = getters.RuptureGetter(
                    hdf5path, list(indices), grp_id,
                    trt_by_grp[grp_id], samples[grp_id], rlzs_by_gsim)
                smap.submit(rgetter, self.src_filter, self.param)
        return smap.reduce(self.agg_dicts, numpy.zeros(self.N))

    def agg_dicts(self, acc, dic):
        """
        :param dummy: unused parameter
        :param dic: a dictionary with keys eids, losses, losses_by_N
        """
        self.oqparam.ground_motion_fields = False  # hack
        if len(dic['elt']):
            with self.monitor('saving losses_by_event', autoflush=True):
                self.datastore.extend('losses_by_event', dic['elt'])
        with self.monitor('saving agg_losses-rlzs', autoflush=True):
            for r, aggloss in dic['agg_losses'].items():
                self.datastore['agg_losses-rlzs'][:, r] += aggloss
        if self.oqparam.avg_losses:
            with self.monitor('saving avg_losses', autoflush=True):
                self.datastore['avg_losses'] += dic['losses_by_A']
        if self.oqparam.asset_loss_table:
            with self.monitor('saving asset_loss_table', autoflush=True):
                alt, eids = dic['alt_eids']
                eidx = numpy.array([self.eid2idx[eid] for eid in eids])
                idx = numpy.argsort(eidx)
                self.datastore['asset_loss_table'][:, eidx[idx]] = alt[:, idx]
        return acc + dic['times']

    def get_shape(self, *sizes):
        """
        :returns: a shape (S1, ... SN, T1 ... TN)
        """
        return self.assetcol.tagcol.agg_shape(sizes, self.oqparam.aggregate_by)

    def build_datasets(self, builder):
        oq = self.oqparam
        stats = oq.hazard_stats().items()
        S = len(stats)
        P = len(builder.return_periods)
        C = len(oq.conditional_loss_poes)
        loss_types = ' '.join(self.riskmodel.loss_types)
        if oq.individual_curves or self.R == 1:
            shp = self.get_shape(P, self.R, self.L)  # shape P, R, L, T...
            self.datastore.create_dset('agg_curves-rlzs', F32, shp)
            self.datastore.set_attrs(
                'agg_curves-rlzs', return_periods=builder.return_periods,
                loss_types=loss_types)
        if oq.conditional_loss_poes:
            shp = self.get_shape(C, self.R, self.L)  # shape C, R, L, T...
            self.datastore.create_dset('agg_maps-rlzs', F32, shp)
        if self.R > 1:
            shp = self.get_shape(P, S, self.L)  # shape P, S, L, T...
            self.datastore.create_dset('agg_curves-stats', F32, shp)
            self.datastore.set_attrs(
                'agg_curves-stats', return_periods=builder.return_periods,
                stats=[encode(name) for (name, func) in stats],
                loss_types=loss_types)
            if oq.conditional_loss_poes:
                shp = self.get_shape(C, S, self.L)  # shape C, S, L, T...
                self.datastore.create_dset('agg_maps-stats', F32, shp)
                self.datastore.set_attrs(
                    'agg_maps-stats',
                    stats=[encode(name) for (name, func) in stats],
                    loss_types=loss_types)

    def post_execute(self, times):
        """
        Compute and store average losses from the losses_by_event dataset,
        and then loss curves and maps.
        """
<<<<<<< HEAD
        self.datastore.set_attrs('task_info/start_ebrisk', times=times)
        builder = get_loss_builder(self.datastore)
        self.build_datasets(builder)
        mon = performance.Monitor(hdf5=hdf5.File(self.datastore.hdf5cache()))
        allargs = [(self.datastore.filename, builder, rlzi)
                   for rlzi in range(self.R)]
        smap = parallel.Starmap(compute_loss_curves_maps, allargs, mon)
        self.datastore.close()
        acc = list(smap)
        # copy performance information from the cache to the datastore
        pd = mon.hdf5['performance_data'].value
        hdf5.extend3(self.datastore.filename, 'performance_data', pd)
        self.datastore.open('r+')  # reopen
        self.datastore['task_info/compute_loss_curves_and_maps'] = (
            mon.hdf5['task_info/compute_loss_curves_maps'].value)
=======
        if len(times):
            self.datastore.set_attrs('task_info/start_ebrisk', times=times)
        oq = self.oqparam
        shp = self.get_shape(self.L)  # L, T...
        text = ' x '.join(
            '%d(%s)' % (n, t) for t, n in zip(oq.aggregate_by, shp[1:]))
        logging.info('Producing %d(loss_types) x %s loss curves', self.L, text)
        builder = get_loss_builder(self.datastore)
        self.build_datasets(builder)
        acc = compute_loss_curves_maps(
            self.datastore.filename, oq.conditional_loss_poes,
            oq.individual_curves)
>>>>>>> c00d54b1
        with self.monitor('saving loss_curves and maps', autoflush=True):
            for r, (curves, maps) in acc:
                self.datastore['agg_curves-rlzs'][:, r] = curves
                if len(maps):
                    self.datastore['agg_maps-rlzs'][:, r] = maps

        if oq.asset_loss_table and len(oq.aggregate_by) == 1:
            alt = self.datastore['asset_loss_table'].value
            if alt.sum() == 0:  # nothing was saved
                return
            logging.info('Checking the loss curves')
            tags = getattr(self.assetcol.tagcol, oq.aggregate_by[0])[1:]
            T = len(tags)
            P = len(builder.return_periods)
            # sanity check on the loss curves for simple tag aggregation
            arr = self.assetcol.aggregate_by(oq.aggregate_by, alt)
            # shape (T, E, L)
            rlzs = self.datastore['events']['rlz']
            curves = numpy.zeros((P, self.R, self.L, T))
            for t in range(T):
                for r in range(self.R):
                    for l in range(self.L):
                        curves[:, r, l, t] = losses_by_period(
                            arr[t, rlzs == r, l],
                            builder.return_periods,
                            builder.num_events[r],
                            builder.eff_time)
            numpy.testing.assert_allclose(
                curves, self.datastore['agg_curves-rlzs'].value)

<<<<<<< HEAD
def compute_loss_curves_maps(filename, builder, rlzi, monitor):
    """
    :param filename: path to the datastore
    :param builder: LossCurvesMapsBuilder instance
    :param rlzi: realization index
    :param monitor: Monitor instance
    :returns: rlzi, (curves, maps)
    """
    with datastore.read(filename) as dstore:
        rlzs = dstore['losses_by_event']['rlzi']
        losses = dstore['losses_by_event'][rlzs == rlzi]['loss']
    return rlzi, builder.build_curves_maps(losses, rlzi)
=======

# NB: this is not parallelized because
# 1) parallelizing by events does not work, we need all the events
# 2) parallelizing by multi_index slows down everything with warnings
# kernel:NMI watchdog: BUG: soft lockup - CPU#26 stuck for 21s!
# due to excessive reading, and then we run out of memory
def compute_loss_curves_maps(filename, clp, individual_curves):
    """
    :param filename: path to the datastore
    :param clp: conditional loss poes used to computed the maps
    :param individual_curves: if True, build the individual curves and maps
    :returns: a list of triples [(name, multi_index, array), ...]
    """
    with datastore.read(filename) as dstore:
        oq = dstore['oqparam']
        stats = oq.hazard_stats().items()
        builder = get_loss_builder(dstore)
        R = len(dstore['weights'])
        rlzi = dstore['losses_by_event']['rlzi']
        elt = dstore['losses_by_event']
        losses = [elt[rlzi == r]['loss'] for r in range(R)]
    results = []
    for multi_index, _ in numpy.ndenumerate(elt[0]['loss']):
        result = {}
        thelosses = [[ls[multi_index] for ls in loss] for loss in losses]
        result['agg_curves-rlzs'], result['agg_curves-stats'] = (
            builder.build_pair(thelosses, stats))
        if R > 1 and individual_curves is False:
            del result['agg_curves-rlzs']
        if clp:
            result['agg_maps-rlzs'], result['agg_maps-stats'] = (
                builder.build_loss_maps(thelosses, clp, stats))
            if R > 1 and individual_curves is False:
                del result['agg_maps-rlzs']
        for name, arr in result.items():
            if arr is not None:
                results.append((name, multi_index, arr))
    return results
>>>>>>> c00d54b1
<|MERGE_RESOLUTION|>--- conflicted
+++ resolved
@@ -269,40 +269,27 @@
         Compute and store average losses from the losses_by_event dataset,
         and then loss curves and maps.
         """
-<<<<<<< HEAD
-        self.datastore.set_attrs('task_info/start_ebrisk', times=times)
-        builder = get_loss_builder(self.datastore)
-        self.build_datasets(builder)
-        mon = performance.Monitor(hdf5=hdf5.File(self.datastore.hdf5cache()))
-        allargs = [(self.datastore.filename, builder, rlzi)
-                   for rlzi in range(self.R)]
-        smap = parallel.Starmap(compute_loss_curves_maps, allargs, mon)
-        self.datastore.close()
-        acc = list(smap)
-        # copy performance information from the cache to the datastore
-        pd = mon.hdf5['performance_data'].value
-        hdf5.extend3(self.datastore.filename, 'performance_data', pd)
-        self.datastore.open('r+')  # reopen
-        self.datastore['task_info/compute_loss_curves_and_maps'] = (
-            mon.hdf5['task_info/compute_loss_curves_maps'].value)
-=======
         if len(times):
             self.datastore.set_attrs('task_info/start_ebrisk', times=times)
         oq = self.oqparam
-        shp = self.get_shape(self.L)  # L, T...
+        shp = self.get_shape(self.L)  # (L, T...)
         text = ' x '.join(
             '%d(%s)' % (n, t) for t, n in zip(oq.aggregate_by, shp[1:]))
         logging.info('Producing %d(loss_types) x %s loss curves', self.L, text)
         builder = get_loss_builder(self.datastore)
         self.build_datasets(builder)
-        acc = compute_loss_curves_maps(
-            self.datastore.filename, oq.conditional_loss_poes,
-            oq.individual_curves)
->>>>>>> c00d54b1
+        self.datastore.close()
+        allargs = [(self.datastore.filename, builder, rlzi)
+                   for rlzi in range(self.R)]
+        mon = performance.Monitor(
+            hdf5=hdf5.File(self.datastore.hdf5cache(), 'r+'))
+        acc = list(parallel.Starmap(compute_loss_curves_maps, allargs, mon))
+        self.datastore.open('r+')
         with self.monitor('saving loss_curves and maps', autoflush=True):
             for r, (curves, maps) in acc:
-                self.datastore['agg_curves-rlzs'][:, r] = curves
-                if len(maps):
+                if len(curves):  # some realization can give zero contribution
+                    self.datastore['agg_curves-rlzs'][:, r] = curves
+                if len(maps):  # conditional_loss_poes can be empty
                     self.datastore['agg_maps-rlzs'][:, r] = maps
 
         if oq.asset_loss_table and len(oq.aggregate_by) == 1:
@@ -329,7 +316,11 @@
             numpy.testing.assert_allclose(
                 curves, self.datastore['agg_curves-rlzs'].value)
 
-<<<<<<< HEAD
+
+# 1) parallelizing by events does not work, we need all the events
+# 2) parallelizing by multi_index slows down everything with warnings
+# kernel:NMI watchdog: BUG: soft lockup - CPU#26 stuck for 21s!
+# due to excessive reading, and then we run out of memory
 def compute_loss_curves_maps(filename, builder, rlzi, monitor):
     """
     :param filename: path to the datastore
@@ -341,44 +332,4 @@
     with datastore.read(filename) as dstore:
         rlzs = dstore['losses_by_event']['rlzi']
         losses = dstore['losses_by_event'][rlzs == rlzi]['loss']
-    return rlzi, builder.build_curves_maps(losses, rlzi)
-=======
-
-# NB: this is not parallelized because
-# 1) parallelizing by events does not work, we need all the events
-# 2) parallelizing by multi_index slows down everything with warnings
-# kernel:NMI watchdog: BUG: soft lockup - CPU#26 stuck for 21s!
-# due to excessive reading, and then we run out of memory
-def compute_loss_curves_maps(filename, clp, individual_curves):
-    """
-    :param filename: path to the datastore
-    :param clp: conditional loss poes used to computed the maps
-    :param individual_curves: if True, build the individual curves and maps
-    :returns: a list of triples [(name, multi_index, array), ...]
-    """
-    with datastore.read(filename) as dstore:
-        oq = dstore['oqparam']
-        stats = oq.hazard_stats().items()
-        builder = get_loss_builder(dstore)
-        R = len(dstore['weights'])
-        rlzi = dstore['losses_by_event']['rlzi']
-        elt = dstore['losses_by_event']
-        losses = [elt[rlzi == r]['loss'] for r in range(R)]
-    results = []
-    for multi_index, _ in numpy.ndenumerate(elt[0]['loss']):
-        result = {}
-        thelosses = [[ls[multi_index] for ls in loss] for loss in losses]
-        result['agg_curves-rlzs'], result['agg_curves-stats'] = (
-            builder.build_pair(thelosses, stats))
-        if R > 1 and individual_curves is False:
-            del result['agg_curves-rlzs']
-        if clp:
-            result['agg_maps-rlzs'], result['agg_maps-stats'] = (
-                builder.build_loss_maps(thelosses, clp, stats))
-            if R > 1 and individual_curves is False:
-                del result['agg_maps-rlzs']
-        for name, arr in result.items():
-            if arr is not None:
-                results.append((name, multi_index, arr))
-    return results
->>>>>>> c00d54b1
+    return rlzi, builder.build_curves_maps(losses, rlzi)