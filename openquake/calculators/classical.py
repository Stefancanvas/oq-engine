#  -*- coding: utf-8 -*-
#  vim: tabstop=4 shiftwidth=4 softtabstop=4

#  Copyright (c) 2014-2015, GEM Foundation

#  OpenQuake is free software: you can redistribute it and/or modify it
#  under the terms of the GNU Affero General Public License as published
#  by the Free Software Foundation, either version 3 of the License, or
#  (at your option) any later version.

#  OpenQuake is distributed in the hope that it will be useful,
#  but WITHOUT ANY WARRANTY; without even the implied warranty of
#  MERCHANTABILITY or FITNESS FOR A PARTICULAR PURPOSE.  See the
#  GNU General Public License for more details.

#  You should have received a copy of the GNU Affero General Public License
#  along with OpenQuake.  If not, see <http://www.gnu.org/licenses/>.
from __future__ import division
import math
import logging
import operator
import collections
from functools import partial

import numpy

from openquake.baselib.general import split_in_blocks
from openquake.hazardlib.geo.utils import get_spherical_bounding_box
from openquake.hazardlib.geo.utils import get_longitudinal_extent
from openquake.hazardlib.geo.geodetic import npoints_between
from openquake.hazardlib.calc.filters import source_site_distance_filter
from openquake.hazardlib.calc.hazard_curve import (
    hazard_curves_per_trt, zero_curves, zero_maps, agg_curves)
from openquake.risklib import scientific
from openquake.commonlib import parallel, source, datastore, sourceconverter
from openquake.calculators.views import get_data_transfer
from openquake.baselib.general import AccumDict

from openquake.calculators import base, calc


HazardCurve = collections.namedtuple('HazardCurve', 'location poes')


# this is needed for the disaggregation
class BoundingBox(object):
    """
    A class to store the bounding box in distances, longitudes and magnitudes,
    given a source model and a site. This is used for disaggregation
    calculations. The goal is to determine the minimum and maximum
    distances of the ruptures generated from the model from the site;
    moreover the maximum and minimum longitudes and magnitudes are stored, by
    taking in account the international date line.
    """
    def __init__(self, lt_model_id, site_id):
        self.lt_model_id = lt_model_id
        self.site_id = site_id
        self.min_dist = self.max_dist = None
        self.east = self.west = self.south = self.north = None

    def update(self, dists, lons, lats):
        """
        Compare the current bounding box with the value in the arrays
        dists, lons, lats and enlarge it if needed.

        :param dists:
            a sequence of distances
        :param lons:
            a sequence of longitudes
        :param lats:
            a sequence of latitudes
        """
        if self.min_dist is not None:
            dists = [self.min_dist, self.max_dist] + dists
        if self.west is not None:
            lons = [self.west, self.east] + lons
        if self.south is not None:
            lats = [self.south, self.north] + lats
        self.min_dist, self.max_dist = min(dists), max(dists)
        self.west, self.east, self.north, self.south = \
            get_spherical_bounding_box(lons, lats)

    def update_bb(self, bb):
        """
        Compare the current bounding box with the given bounding box
        and enlarge it if needed.

        :param bb:
            an instance of :class:
            `openquake.engine.calculators.hazard.classical.core.BoundingBox`
        """
        if bb:  # the given bounding box must be non-empty
            self.update([bb.min_dist, bb.max_dist], [bb.west, bb.east],
                        [bb.south, bb.north])

    def bins_edges(self, dist_bin_width, coord_bin_width):
        """
        Define bin edges for disaggregation histograms, from the bin data
        collected from the ruptures.

        :param dists:
            array of distances from the ruptures
        :param lons:
            array of longitudes from the ruptures
        :param lats:
            array of latitudes from the ruptures
        :param dist_bin_width:
            distance_bin_width from job.ini
        :param coord_bin_width:
            coordinate_bin_width from job.ini
        """
        dist_edges = dist_bin_width * numpy.arange(
            int(self.min_dist / dist_bin_width),
            int(numpy.ceil(self.max_dist / dist_bin_width) + 1))

        west = numpy.floor(self.west / coord_bin_width) * coord_bin_width
        east = numpy.ceil(self.east / coord_bin_width) * coord_bin_width
        lon_extent = get_longitudinal_extent(west, east)

        lon_edges, _, _ = npoints_between(
            west, 0, 0, east, 0, 0,
            numpy.round(lon_extent / coord_bin_width) + 1)

        lat_edges = coord_bin_width * numpy.arange(
            int(numpy.floor(self.south / coord_bin_width)),
            int(numpy.ceil(self.north / coord_bin_width) + 1))

        return dist_edges, lon_edges, lat_edges

    def __nonzero__(self):
        """
        True if the bounding box is non empty.
        """
        return (self.min_dist is not None and self.west is not None and
                self.south is not None)


@parallel.litetask
def classical(sources, sitecol, siteidx, rlzs_assoc, monitor):
    """
    :param sources:
        a non-empty sequence of sources of homogeneous tectonic region type
    :param sitecol:
        a SiteCollection instance
    :param siteidx:
        index of the first site (0 if there is a single tile)
    :param rlzs_assoc:
        a RlzsAssoc instance
    :param monitor:
        a monitor instance
    :returns:
        an AccumDict rlz -> curves
    """
    max_dist = monitor.oqparam.maximum_distance
    truncation_level = monitor.oqparam.truncation_level
    imtls = monitor.oqparam.imtls
    trt_model_id = sources[0].trt_model_id
    # sanity check: the trt_model must be the same for all sources
    for src in sources[1:]:
        assert src.trt_model_id == trt_model_id
    gsims = rlzs_assoc.gsims_by_trt_id[trt_model_id]

    dic = AccumDict()
    dic.siteslice = slice(siteidx, siteidx + len(sitecol))
    if monitor.oqparam.poes_disagg:
        sm_id = rlzs_assoc.get_sm_id(trt_model_id)
        dic.bbs = [BoundingBox(sm_id, sid) for sid in sitecol.sids]
    else:
        dic.bbs = []
    # NB: the source_site_filter below is ESSENTIAL for performance inside
    # hazard_curves_per_trt, since it reduces the full site collection
    # to a filtered one *before* doing the rupture filtering
    curves_by_gsim = hazard_curves_per_trt(
        sources, sitecol, imtls, gsims, truncation_level,
        source_site_filter=source_site_distance_filter(max_dist),
        maximum_distance=max_dist, bbs=dic.bbs, monitor=monitor)
    dic.calc_times = monitor.calc_times  # added by hazard_curves_per_trt
    for gsim, curves in zip(gsims, curves_by_gsim):
        dic[trt_model_id, str(gsim)] = curves
    return dic


def expand(array, n, aslice):
    """
    Expand a short array to size n by adding zeros outside of the slice.
    For instance:

    >>> arr = numpy.array([1, 2, 3])
    >>> expand(arr, 5, slice(1, 4))
    array([0, 1, 2, 3, 0])
    """
    if len(array) > n:
        raise ValueError('The array is too large: %d > %d' % (len(array), n))
    elif len(array) == n:  # nothing to expand
        return array
    if aslice.stop - aslice.start != len(array):
        raise ValueError('The slice has %d places, but the array has length '
                         '%d', slice.stop - aslice.start, len(array))
    zeros = numpy.zeros((n,) + array.shape[1:], array.dtype)
    zeros[aslice] = array
    return zeros


source_info_dt = numpy.dtype(
    [('trt_model_id', numpy.uint32),
     ('source_id', (bytes, 20)),
     ('calc_time', numpy.float32),
     ('weight', numpy.float32)])


def store_source_chunks(dstore):
    """
    Get information about the source data transfer and store it
    in the datastore, under the name 'source_chunks'.

    This is a composite array (num_srcs, weight) displaying info the
    block of sources internally generated by the grouping procedure
    :function:openquake.baselib.split_in_blocks

    :param dstore: the datastore of the current calculation
    """
    dstore['source_chunks'], forward, back = get_data_transfer(dstore)
    attrs = dstore['source_chunks'].attrs
    attrs['to_send_forward'] = forward
    attrs['to_send_back'] = back
    dstore.hdf5.flush()


@base.calculators.add('classical')
class ClassicalCalculator(base.HazardCalculator):
    """
    Classical PSHA calculator
    """
    core_func = classical
    source_info = datastore.persistent_attribute('source_info')

    def agg_dicts(self, acc, val):
        """
        Aggregate dictionaries of hazard curves by updating the accumulator.

        :param acc: accumulator dictionary
        :param val: a dictionary of hazard curves, keyed by (trt_id, gsim)
        """
        with self.monitor('aggregate curves', autoflush=True):
            if hasattr(val, 'calc_times'):
                acc.calc_times.extend(val.calc_times)
            for bb in getattr(val, 'bbs', []):
                acc.bb_dict[bb.lt_model_id, bb.site_id].update_bb(bb)
            if hasattr(acc, 'n'):  # tiling calculator
                for key in val:
                    acc[key] = agg_curves(
                        acc[key], expand(val[key], acc.n, val.siteslice))
            else:  # classical, event_based
                for key in val:
                    acc[key] = agg_curves(acc[key], val[key])
        return acc

    def execute(self):
        """
        Run in parallel `core_func(sources, sitecol, monitor)`, by
        parallelizing on the sources according to their weight and
        tectonic region type.
        """
        monitor = self.monitor.new(self.core_func.__name__)
        monitor.oqparam = self.oqparam
        sources = self.csm.get_sources()
        zc = zero_curves(len(self.sitecol.complete), self.oqparam.imtls)
        zerodict = AccumDict((key, zc) for key in self.rlzs_assoc)
        zerodict.calc_times = []
        zerodict.bb_dict = {
            (smodel.ordinal, site.id): BoundingBox(smodel.ordinal, site.id)
            for site in self.sitecol
            for smodel in self.csm.source_models
        } if self.oqparam.poes_disagg else {}
        curves_by_trt_gsim = parallel.apply_reduce(
            self.core_func.__func__,
            (sources, self.sitecol, 0, self.rlzs_assoc, monitor),
            agg=self.agg_dicts, acc=zerodict,
            concurrent_tasks=self.oqparam.concurrent_tasks,
            weight=operator.attrgetter('weight'),
            key=operator.attrgetter('trt_model_id'))
        store_source_chunks(self.datastore)
        return curves_by_trt_gsim

    def post_execute(self, curves_by_trt_gsim):
        """
        Collect the hazard curves by realization and export them.

        :param curves_by_trt_gsim:
            a dictionary (trt_id, gsim) -> hazard curves
        """
        # save calculation time per source
        calc_times = getattr(curves_by_trt_gsim, 'calc_times', [])
        sources = self.csm.get_sources()
        infodict = collections.defaultdict(float)
        weight = {}
        for src_idx, dt in calc_times:
            src = sources[src_idx]
            weight[src.trt_model_id, src.source_id] = src.weight
            infodict[src.trt_model_id, src.source_id] += dt
        infolist = [key + (dt, weight[key]) for key, dt in infodict.items()]
        infolist.sort(key=operator.itemgetter(1), reverse=True)
        if infolist:
            self.source_info = numpy.array(infolist, source_info_dt)

        with self.monitor('save curves_by_trt_gsim', autoflush=True):
            for sm in self.rlzs_assoc.csm_info.source_models:
                group = self.datastore.hdf5.create_group(
                    'curves_by_sm/' + '_'.join(sm.path))
                group.attrs['source_model'] = sm.name
                for tm in sm.trt_models:
                    for gsim in tm.gsims:
                        try:
                            curves = curves_by_trt_gsim[tm.id, gsim]
                        except KeyError:  # no data for the trt_model
                            pass
                        else:
                            ts = '%03d-%s' % (tm.id, gsim)
                            if nonzero(curves):
                                group[ts] = curves
                                group[ts].attrs['trt'] = tm.trt
                                group[ts].attrs['nbytes'] = curves.nbytes
                self.datastore.set_nbytes(group.name)
            self.datastore.set_nbytes('curves_by_sm')

        oq = self.oqparam
        with self.monitor('combine and save curves_by_rlz', autoflush=True):
            zc = zero_curves(len(self.sitecol.complete), oq.imtls)
            curves_by_rlz = self.rlzs_assoc.combine_curves(
                curves_by_trt_gsim, agg_curves, zc)
            rlzs = self.rlzs_assoc.realizations
            nsites = len(self.sitecol)
            if oq.individual_curves:
                for rlz, curves in curves_by_rlz.items():
                    self.store_curves('rlz-%03d' % rlz.ordinal, curves, rlz)

            if len(rlzs) == 1:  # cannot compute statistics
                [self.mean_curves] = curves_by_rlz.values()
                return

        with self.monitor('compute and save statistics', autoflush=True):
            weights = (None if oq.number_of_logic_tree_samples
                       else [rlz.weight for rlz in rlzs])
            mean = oq.mean_hazard_curves
            if mean:
                self.mean_curves = numpy.array(zc)
                for imt in oq.imtls:
                    self.mean_curves[imt] = scientific.mean_curve(
                        [curves_by_rlz[rlz][imt] for rlz in rlzs], weights)

            self.quantile = {}
            for q in oq.quantile_hazard_curves:
                self.quantile[q] = qc = numpy.array(zc)
                for imt in oq.imtls:
                    curves = [curves_by_rlz[rlz][imt] for rlz in rlzs]
                    qc[imt] = scientific.quantile_curve(
                        curves, q, weights).reshape((nsites, -1))

            if mean:
                self.store_curves('mean', self.mean_curves)
            for q in self.quantile:
                self.store_curves('quantile-%s' % q, self.quantile[q])

    def hazard_maps(self, curves):
        """
        Compute the hazard maps associated to the curves
        """
        n, p = len(self.sitecol), len(self.oqparam.poes)
        maps = zero_maps((n, p), self.oqparam.imtls)
        for imt in curves.dtype.fields:
            maps[imt] = calc.compute_hazard_maps(
                curves[imt], self.oqparam.imtls[imt], self.oqparam.poes)
        return maps

    def store_curves(self, kind, curves, rlz=None):
        """
        Store all kind of curves, optionally computing maps and uhs curves.

        :param kind: the kind of curves to store
        :param curves: an array of N curves to store
        :param rlz: hazard realization, if any
        """
        oq = self.oqparam
        self._store('hcurves/' + kind, curves, rlz, nbytes=curves.nbytes)
        if oq.hazard_maps or oq.uniform_hazard_spectra:
            # hmaps is a composite array of shape (N, P)
            hmaps = self.hazard_maps(curves)
            if oq.hazard_maps:
<<<<<<< HEAD
                self._store('hmaps/' + kind, hmaps, rlz,
                            poes=oq.poes, nbytes=hmaps.nbytes)
            if oq.uniform_hazard_spectra:
                # uhs is an array of shape (N, I, P)
                self._store('uhs/' + kind, calc.make_uhs(hmaps), rlz,
                            poes=oq.poes)
=======
                self._store('hmaps/' + kind, hmaps, rlz, poes=oq.poes)
>>>>>>> 6cc4c5fb

    def _store(self, name, curves, rlz, **kw):
        self.datastore.hdf5[name] = curves
        dset = self.datastore.hdf5[name]
        if rlz is not None:
            dset.attrs['uid'] = rlz.uid
        for k, v in kw.items():
            dset.attrs[k] = v


def nonzero(val):
    """
    :returns: the sum of the composite array `val`
    """
    return sum(val[k].sum() for k in val.dtype.names)


def is_effective_trt_model(result_dict, trt_model):
    """
    Returns the number of tectonic region types
    with ID contained in the result_dict.

    :param result_dict: a dictionary with keys (trt_id, gsim)
    :param trt_model: a TrtModel instance
    """
    return sum(1 for key, val in result_dict.items()
               if trt_model.id == key[0] and nonzero(val))


@base.calculators.add('classical_tiling')
class ClassicalTilingCalculator(ClassicalCalculator):
    """
    Classical Tiling calculator
    """
    SourceProcessor = source.BaseSourceProcessor  # do nothing

    def execute(self):
        """
        Split the computation by tiles which are run in parallel.
        """
        acc = AccumDict(
            {trt_gsim: zero_curves(len(self.sitecol), self.oqparam.imtls)
             for trt_gsim in self.rlzs_assoc})
        acc.calc_times = []
        acc.n = len(self.sitecol)
        hint = math.ceil(acc.n / self.oqparam.sites_per_tile)
        tiles = self.sitecol.split_in_tiles(hint)
        logging.info('Generating %d tiles of %d sites each',
                     len(tiles), len(tiles[0]))
        sources = self.csm.get_sources()
        rlzs_assoc = self.csm.get_rlzs_assoc()
        siteidx = 0
        tmanagers = []
        maximum_distance = self.oqparam.maximum_distance
        num_blocks = math.ceil(self.oqparam.concurrent_tasks / len(tiles))

        for i, tile in enumerate(tiles, 1):
            monitor = self.monitor.new('tile')
            monitor.oqparam = self.oqparam
            with self.monitor('filtering sources per tile', autoflush=True):
                filtered_sources = [
                    src for src in sources
                    if src.filter_sites_by_distance_to_source(
                        maximum_distance, tile) is not None]
                if not filtered_sources:
                    continue
            blocks = split_in_blocks(
                sources, num_blocks,
                weight=operator.attrgetter('weight'),
                key=operator.attrgetter('trt_model_id'))
            tm = parallel.starmap(
                classical,
                ((blk, tile, siteidx, rlzs_assoc, monitor) for blk in blocks),
                name='tile_%d/%d' % (i, len(tiles)))
            tmanagers.append(tm)
            siteidx += len(tile)

        logging.info('Total number of tasks submitted: %d',
                     sum(len(tm.results) for tm in tmanagers))
        for tm in tmanagers:
            tm.reduce(self.agg_dicts, acc)
        self.rlzs_assoc = self.csm.get_rlzs_assoc(
            partial(is_effective_trt_model, acc))
        return acc<|MERGE_RESOLUTION|>--- conflicted
+++ resolved
@@ -386,16 +386,8 @@
             # hmaps is a composite array of shape (N, P)
             hmaps = self.hazard_maps(curves)
             if oq.hazard_maps:
-<<<<<<< HEAD
                 self._store('hmaps/' + kind, hmaps, rlz,
                             poes=oq.poes, nbytes=hmaps.nbytes)
-            if oq.uniform_hazard_spectra:
-                # uhs is an array of shape (N, I, P)
-                self._store('uhs/' + kind, calc.make_uhs(hmaps), rlz,
-                            poes=oq.poes)
-=======
-                self._store('hmaps/' + kind, hmaps, rlz, poes=oq.poes)
->>>>>>> 6cc4c5fb
 
     def _store(self, name, curves, rlz, **kw):
         self.datastore.hdf5[name] = curves
