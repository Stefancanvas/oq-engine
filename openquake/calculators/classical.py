--- conflicted
+++ resolved
@@ -178,21 +178,6 @@
                 num_sources += len(block)
         logging.info('Sent %d sources in %d tasks', num_sources, num_tasks)
 
-<<<<<<< HEAD
-=======
-    def gen_getters(self, parent):
-        """
-        :yields: pgetter, hstats
-        """
-        hstats = self.oqparam.hazard_stats()
-        for t in self.sitecol.split_in_tiles(self.oqparam.concurrent_tasks):
-            pgetter = getters.PmapGetter(parent, self.rlzs_assoc, t.sids)
-            if parent is self.datastore:  # read now, not in the workers
-                logging.info('Reading PoEs on %d sites', len(t))
-                pgetter.init()
-            yield pgetter, hstats
-
->>>>>>> 8a2e2eb5
     def save_hazard_stats(self, acc, pmap_by_kind):
         """
         Works by side effect by saving statistical hcurves and hmaps on the
