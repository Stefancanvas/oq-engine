--- conflicted
+++ resolved
@@ -89,13 +89,8 @@
         return None, None
 
     with profile('computing risk'):
-<<<<<<< HEAD
         fraction_matrix = unit.calc(gmfs)
-        aggfractions = sum(fraction_matrix[i] * asset.units
-=======
-        fraction_matrix = unit.calc(ground_motion_values)
         aggfractions = sum(fraction_matrix[i] * asset.number_of_units
->>>>>>> 8fa2e813
                            for i, asset in enumerate(assets))
 
     with profile('saving damage per assets'):
