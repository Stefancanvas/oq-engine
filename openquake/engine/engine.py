# -*- coding: utf-8 -*-
# vim: tabstop=4 shiftwidth=4 softtabstop=4
#
# Copyright (C) 2010-2016 GEM Foundation
#
# OpenQuake is free software: you can redistribute it and/or modify it
# under the terms of the GNU Affero General Public License as published
# by the Free Software Foundation, either version 3 of the License, or
# (at your option) any later version.
#
# OpenQuake is distributed in the hope that it will be useful,
# but WITHOUT ANY WARRANTY; without even the implied warranty of
# MERCHANTABILITY or FITNESS FOR A PARTICULAR PURPOSE.  See the
# GNU Affero General Public License for more details.
#
# You should have received a copy of the GNU Affero General Public License
# along with OpenQuake. If not, see <http://www.gnu.org/licenses/>.

"""Engine: A collection of fundamental functions for initializing and running
calculations."""

import os
import sys
import time
import getpass
import itertools
import operator
import traceback
from datetime import datetime

import celery.task.control

import openquake.engine

from django.core import exceptions
from django import db as django_db

<<<<<<< HEAD
from openquake.baselib.performance import (
    PerformanceMonitor as EnginePerformanceMonitor)
=======
>>>>>>> 367d6c82
from openquake.engine import logs
from openquake.server.db import models
from openquake.engine.utils import config, tasks
from openquake.engine.celery_node_monitor import CeleryNodeMonitor
from openquake.server.db.schema.upgrades import upgrader

from openquake.commonlib import readinput, valid, datastore, export
from openquake.calculators import base


def get_calc_id(job_id=None):
    """
    Return the latest calc_id by looking both at the datastore
    and the database.
    """
    calcs = datastore.get_calc_ids(datastore.DATADIR)
    calc_id = 1 if not calcs else calcs[-1]
    if job_id is None:
        try:
            job_id = models.OqJob.objects.latest('id').id
        except exceptions.ObjectDoesNotExist:
            job_id = 1
    return max(calc_id, job_id)

INPUT_TYPES = set(dict(models.INPUT_TYPE_CHOICES))

UNABLE_TO_DEL_HC_FMT = 'Unable to delete hazard calculation: %s'
UNABLE_TO_DEL_RC_FMT = 'Unable to delete risk calculation: %s'

TERMINATE = valid.boolean(
    config.get('celery', 'terminate_workers_on_revoke') or 'false')

USE_CELERY = valid.boolean(config.get('celery', 'use_celery') or 'false')


class InvalidCalculationID(Exception):
    pass

RISK_HAZARD_MAP = dict(
    scenario_risk=['scenario', 'scenario_risk'],
    scenario_damage=['scenario', 'scenario_damage'],
    classical_risk=['classical', 'classical_risk'],
    classical_bcr=['classical', 'classical_bcr'],
    classical_damage=['classical', 'classical_damage'],
    event_based_risk=['event_based', 'event_based_risk'])


# this is called only if USE_CELERY is True
def cleanup_after_job(job, terminate, task_ids=()):
    """
    Release the resources used by an openquake job.
    In particular revoke the running tasks (if any).

    :param int job_id: the job id
    :param bool terminate: the celery revoke command terminate flag
    :param task_ids: celery task IDs
    """
    # Using the celery API, terminate and revoke and terminate any running
    # tasks associated with the current job.
    if task_ids:
        logs.LOG.warn('Revoking %d tasks', len(task_ids))
    else:  # this is normal when OQ_NO_DISTRIBUTE=1
        logs.LOG.debug('No task to revoke')
    for tid in task_ids:
        celery.task.control.revoke(tid, terminate=terminate)
        logs.LOG.debug('Revoked task %s', tid)


<<<<<<< HEAD
@contextmanager
def job_stats(job):
    """
    A context manager saving information such as the number of sites
    in the job_stats table. The information is saved at the end of the
    job, even if the job fails.
    """
    try:
        yield
    finally:
        tb = traceback.format_exc()  # get the traceback of the error, if any
        job.is_running = False
        if tb != 'None\n':
            # rollback the transactions; unfortunately, for mysterious reasons,
            # this is not enough and an OperationalError may still show up in
            # the finalization phase when forks are involved
            for conn in django_db.connections.all():
                conn.rollback()
        # try to save the job stats on the database and then clean up;
        # if there was an error in the calculation, this part may fail;
        # in such a situation, we simply log the cleanup error without
        # taking further action, so that the real error can propagate
        try:
            job.stop_time = datetime.utcnow()
            job.save()
            if USE_CELERY:
                cleanup_after_job(job, TERMINATE, tasks.OqTaskManager.task_ids)
        except:
            # log the finalization error only if there is not real error
            if tb == 'None\n':
                logs.LOG.error('finalizing', exc_info=True)

        # log the real error, if any
        if tb != 'None\n':
            try:
                logs.LOG.critical(tb)
            except:  # an OperationalError may always happen
                sys.stderr.write(tb)


=======
>>>>>>> 367d6c82
def create_job(user_name="openquake", hc_id=None):
    """
    Create job for the given user, return it.

    :param str username:
        Username of the user who owns/started this job. If the username doesn't
        exist, a user record for this name will be created.
    :param hc_id:
        If not None, then the created job is a risk job
    :returns:
        :class:`openquake.server.db.models.OqJob` instance.
    """
    calc_id = get_calc_id() + 1
<<<<<<< HEAD
    dstore = datastore.DataStore(calc_id, mode='w')
=======
>>>>>>> 367d6c82
    job = models.OqJob.objects.create(
        id=calc_id,
        description='A job',
        user_name=user_name,
<<<<<<< HEAD
        ds_calc_dir=dstore.calc_dir)
=======
        ds_calc_dir=os.path.join(datastore.DATADIR, 'calc_%s' % calc_id))
>>>>>>> 367d6c82
    if hc_id:
        job.hazard_calculation = models.OqJob.objects.get(pk=hc_id)
    job.save()
    return job


# used by bin/openquake and openquake.server.views
def run_calc(job, log_level, log_file, exports, hazard_calculation_id=None):
    """
    Run a calculation.

    :param job:
        :class:`openquake.server.db.model.OqJob` instance
    :param str log_level:
        The desired logging level. Valid choices are 'debug', 'info',
        'progress', 'warn', 'error', and 'critical'.
    :param str log_file:
        Complete path (including file name) to file where logs will be written.
        If `None`, logging will just be printed to standard output.
    :param exports:
        A comma-separated string of export types.
    """
<<<<<<< HEAD
    # let's import the calculator classes here, when they are needed;
    # the reason is that the command `$ oq-engine --upgrade-db`
    # does not need them and would raise strange errors during installation
    # time if the PYTHONPATH is not set and commonlib is not visible
    calculator = base.calculators(job.get_oqparam(), calc_id=job.id)
    calculator.job = job
    calculator.monitor = EnginePerformanceMonitor(
        '', calculator.datastore.hdf5path)
    calculator.monitor.job_id = job.id

    # first of all check the database version and exit if the db is outdated
    upgrader.check_versions(django_db.connections['admin'])
    with logs.handle(job, log_level, log_file), job_stats(job):  # run the job
        _do_run_calc(calculator, exports, hazard_calculation_id)
        expose_outputs(calculator.datastore, job)
    return calculator

=======
    # first of all check the database version and exit if the db is outdated
    upgrader.check_versions(django_db.connections['admin'])
    with logs.handle(job, log_level, log_file):  # run the job
        tb = 'None\n'
        try:
            _do_run_calc(job, exports, hazard_calculation_id)
            job.status = 'complete'
        except:
            tb = traceback.format_exc()
            try:
                logs.LOG.critical(tb)
                job.status = 'failed'
            except:  # an OperationalError may always happen
                sys.stderr.write(tb)
            raise
        finally:
            # try to save the job stats on the database and then clean up;
            # if there was an error in the calculation, this part may fail;
            # in such a situation, we simply log the cleanup error without
            # taking further action, so that the real error can propagate
            try:
                job.is_running = False
                job.stop_time = datetime.utcnow()
                job.save()
                if USE_CELERY:
                    cleanup_after_job(
                        job, TERMINATE, tasks.OqTaskManager.task_ids)
            except:
                # log the finalization error only if there is no real error
                if tb == 'None\n':
                    logs.LOG.error('finalizing', exc_info=True)
        expose_outputs(job.calc.datastore, job)
    return job.calc
>>>>>>> 367d6c82


<<<<<<< HEAD
    :param calc:
        An :class:`~openquake.engine.calculators.base.Calculator` instance.
    :param exports:
        a (potentially empty) comma-separated string of export targets
    """
    calc.run(exports=exports, hazard_calculation_id=hazard_calculation_id)
    calc.job.status = 'complete'
=======
# keep this as a private function, since it is mocked by engine_test.py
def _do_run_calc(job, exports, hazard_calculation_id):
    job.calc.run(exports=exports, hazard_calculation_id=hazard_calculation_id)
>>>>>>> 367d6c82


def del_calc(job_id):
    """
    Delete a calculation and all associated outputs.

    :param job_id:
        ID of a :class:`~openquake.server.db.models.OqJob`.
    """
    try:
        job = models.OqJob.objects.get(id=job_id)
    except exceptions.ObjectDoesNotExist:
        raise RuntimeError('Unable to delete hazard calculation: '
                           'ID=%s does not exist' % job_id)

    user = getpass.getuser()
    if job.user_name == user:
        # we are allowed to delete this

        # but first, check if any risk calculations are referencing any of our
        # outputs, or the hazard calculation itself
        msg = UNABLE_TO_DEL_HC_FMT % (
            'The following risk calculations are referencing this hazard'
            ' calculation: %s')

        assoc_outputs = models.OqJob.objects.filter(hazard_calculation=job)
        if assoc_outputs.count() > 0:
            raise RuntimeError(
                msg % ', '.join(str(x.id) for x in assoc_outputs))

        # No risk calculation are referencing what we want to delete.
        # Carry on with the deletion. Notice that we cannot use job.delete()
        # directly because Django is so stupid that it reads from the database
        # all the records to delete before deleting them: thus, it runs out
        # of memory for large calculations
        curs = models.getcursor('admin')
        curs.execute('DELETE FROM uiapi.oq_job WHERE id=%s', (job_id,))
    else:
        # this doesn't belong to the current user
        raise RuntimeError(UNABLE_TO_DEL_HC_FMT % 'Access denied')
    try:
        os.remove(job.ds_calc_dir + '.hdf5')
    except:
        pass
    else:
        print('Removed %s' % job.ds_calc_dir + '.hdf5')


def list_outputs(job_id, full=True):
    """
    List the outputs for a given
    :class:`~openquake.server.db.models.OqJob`.

    :param job_id:
        ID of a calculation.
    :param bool full:
        If True produce a full listing, otherwise a short version
    """
    outputs = get_outputs(job_id)
    if models.oqparam(job_id).calculation_mode == 'scenario':
        # ignore SES output
        outputs = [o for o in outputs if o.output_type != 'ses']
    print_outputs_summary(outputs, full)


def print_results(job_id, duration, list_outputs):
    print 'Calculation %d completed in %d seconds. Results:' % (
        job_id, duration)
    list_outputs(job_id, full=False)


def print_outputs_summary(outputs, full=True):
    """
    List of :class:`openquake.server.db.models.Output` objects.
    """
    if len(outputs) > 0:
        truncated = False
        print '  id | output_type | name'
        for output_type, group in itertools.groupby(
                sorted(outputs, key=operator.attrgetter('output_type')),
                key=operator.attrgetter('output_type')):
            outs = sorted(group, key=operator.attrgetter('display_name'))
            for i, o in enumerate(outs):
                if not full and i >= 10:
                    print ' ... | %s | %d additional output(s)' % (
                        o.get_output_type_display(), len(outs) - 10)
                    truncated = True
                    break
                print '%4d | %s | %s' % (
                    o.id, o.get_output_type_display(), o.display_name)
        if truncated:
            print ('Some outputs where not shown. You can see the full list '
                   'with the command\n`oq-engine --list-outputs`')


# this function is called only by openquake_cli.py, not by the engine server
def run_job(cfg_file, log_level, log_file, exports='',
            hazard_output_id=None, hazard_calculation_id=None):
    """
    Run a job using the specified config file and other options.

    :param str cfg_file:
        Path to calculation config (INI-style) files.
    :param str log_level:
        'debug', 'info', 'warn', 'error', or 'critical'
    :param str log_file:
        Path to log file.
    :param exports:
        A comma-separated string of export types requested by the user.
        Currently only 'xml' is supported.
    """
    # first of all check the database version and exit if the db is outdated
    upgrader.check_versions(django_db.connections['admin'])
    with CeleryNodeMonitor(openquake.engine.no_distribute(), interval=3):
        job = job_from_file(
            cfg_file, getpass.getuser(), log_level, exports,
            hazard_output_id=hazard_output_id,
            hazard_calculation_id=hazard_calculation_id)
        t0 = time.time()
        run_calc(job, log_level, log_file, exports,
                 hazard_calculation_id=hazard_calculation_id)
        duration = time.time() - t0
        if job.status == 'complete':
            print_results(job.id, duration, list_outputs)
        else:
            sys.exit('Calculation %s failed' % job.id)
    return job

DISPLAY_NAME = dict(dmg_by_asset='dmg_by_asset_and_collapse_map')


def expose_outputs(dstore, job):
    """
    Build a correspondence between the outputs in the datastore and the
    ones in the database.

    :param dstore: a datastore instance
    :param job: an OqJob instance
    """
    exportable = set(ekey[0] for ekey in export.export)
    oq = job.get_oqparam()

    # small hack: remove the sescollection outputs from scenario
    # calculators, as requested by Vitor
    calcmode = oq.calculation_mode
    if 'scenario' in calcmode and 'sescollection' in exportable:
        exportable.remove('sescollection')
    uhs = oq.uniform_hazard_spectra
    if uhs and 'hmaps' in dstore:
        models.Output.objects.create_output(
            job, 'uhs', output_type='datastore', ds_key='uhs')

    for key in dstore:
        if key in exportable:
<<<<<<< HEAD
            if key == 'realizations' and len(dstore['realizations']) == 1:
                continue  # there is no point in exporting a single realization
=======
            models.Output.objects.create_output(
                job, DISPLAY_NAME.get(key, key), output_type='datastore',
>>>>>>> 367d6c82
                ds_key=key)


def check_hazard_risk_consistency(haz_job, risk_mode):
    """
    Make sure that the provided hazard job is the right one for the
    current risk calculator.

    :param job:
        an OqJob instance referring to the previous hazard calculation
    :param risk_mode:
        the `calculation_mode` string of the current risk calculation
    """
    # check for obsolete calculation_mode
    if risk_mode in ('classical', 'event_based', 'scenario'):
        raise ValueError('Please change calculation_mode=%s into %s_risk '
                         'in the .ini file' % (risk_mode, risk_mode))

    # check calculation_mode consistency
    prev_mode = haz_job.get_oqparam().calculation_mode
    ok_mode = RISK_HAZARD_MAP[risk_mode]
    if prev_mode not in ok_mode:
        raise InvalidCalculationID(
            'In order to run a risk calculation of kind %r, '
            'you need to provide a calculation of kind %r, '
            'but you provided a %r instead' %
            (risk_mode, ok_mode, prev_mode))


@django_db.transaction.atomic
def job_from_file(cfg_file, username, log_level='info', exports='',
                  hazard_output_id=None, hazard_calculation_id=None, **extras):
    """
    Create a full job profile from a job config file.

    :param str cfg_file:
        Path to the job.ini files.
    :param str username:
        The user who will own this job profile and all results.
    :param str log_level:
        Desired log level.
    :param exports:
        Comma-separated sting of desired export types
    :param hazard_output_id:
        Hazard output ID
    :param hazard_calculation_id:
        Hazard calculation ID
    :params extras:
        Extra parameters (used only in the tests to override the params)

    :returns:
        :class:`openquake.server.db.models.OqJob` object
    :raises:
        `RuntimeError` if the input job configuration is not valid
    """
    # create the current job
    job = create_job(username, hazard_calculation_id)
    with logs.handle(job, log_level):
        # read calculation params and create the calculation profile
        params = readinput.get_params([cfg_file])
        params.update(extras)
        # build and validate an OqParam object
        oq = readinput.get_oqparam(params)
        calc = base.calculators(oq, calc_id=job.id)
        calc.save_params()
<<<<<<< HEAD
=======
        job.description = oq.description
        job.calc = calc
>>>>>>> 367d6c82
    return job


# this is patched in the tests
def get_outputs(job_id):
    """
    :param job_id:
        ID of a calculation.
    :returns:
        A sequence of :class:`openquake.server.db.models.Output` objects
    """
    return models.Output.objects.filter(oq_job=job_id)<|MERGE_RESOLUTION|>--- conflicted
+++ resolved
@@ -35,11 +35,6 @@
 from django.core import exceptions
 from django import db as django_db
 
-<<<<<<< HEAD
-from openquake.baselib.performance import (
-    PerformanceMonitor as EnginePerformanceMonitor)
-=======
->>>>>>> 367d6c82
 from openquake.engine import logs
 from openquake.server.db import models
 from openquake.engine.utils import config, tasks
@@ -108,49 +103,6 @@
         logs.LOG.debug('Revoked task %s', tid)
 
 
-<<<<<<< HEAD
-@contextmanager
-def job_stats(job):
-    """
-    A context manager saving information such as the number of sites
-    in the job_stats table. The information is saved at the end of the
-    job, even if the job fails.
-    """
-    try:
-        yield
-    finally:
-        tb = traceback.format_exc()  # get the traceback of the error, if any
-        job.is_running = False
-        if tb != 'None\n':
-            # rollback the transactions; unfortunately, for mysterious reasons,
-            # this is not enough and an OperationalError may still show up in
-            # the finalization phase when forks are involved
-            for conn in django_db.connections.all():
-                conn.rollback()
-        # try to save the job stats on the database and then clean up;
-        # if there was an error in the calculation, this part may fail;
-        # in such a situation, we simply log the cleanup error without
-        # taking further action, so that the real error can propagate
-        try:
-            job.stop_time = datetime.utcnow()
-            job.save()
-            if USE_CELERY:
-                cleanup_after_job(job, TERMINATE, tasks.OqTaskManager.task_ids)
-        except:
-            # log the finalization error only if there is not real error
-            if tb == 'None\n':
-                logs.LOG.error('finalizing', exc_info=True)
-
-        # log the real error, if any
-        if tb != 'None\n':
-            try:
-                logs.LOG.critical(tb)
-            except:  # an OperationalError may always happen
-                sys.stderr.write(tb)
-
-
-=======
->>>>>>> 367d6c82
 def create_job(user_name="openquake", hc_id=None):
     """
     Create job for the given user, return it.
@@ -164,19 +116,11 @@
         :class:`openquake.server.db.models.OqJob` instance.
     """
     calc_id = get_calc_id() + 1
-<<<<<<< HEAD
-    dstore = datastore.DataStore(calc_id, mode='w')
-=======
->>>>>>> 367d6c82
     job = models.OqJob.objects.create(
         id=calc_id,
         description='A job',
         user_name=user_name,
-<<<<<<< HEAD
-        ds_calc_dir=dstore.calc_dir)
-=======
         ds_calc_dir=os.path.join(datastore.DATADIR, 'calc_%s' % calc_id))
->>>>>>> 367d6c82
     if hc_id:
         job.hazard_calculation = models.OqJob.objects.get(pk=hc_id)
     job.save()
@@ -199,25 +143,6 @@
     :param exports:
         A comma-separated string of export types.
     """
-<<<<<<< HEAD
-    # let's import the calculator classes here, when they are needed;
-    # the reason is that the command `$ oq-engine --upgrade-db`
-    # does not need them and would raise strange errors during installation
-    # time if the PYTHONPATH is not set and commonlib is not visible
-    calculator = base.calculators(job.get_oqparam(), calc_id=job.id)
-    calculator.job = job
-    calculator.monitor = EnginePerformanceMonitor(
-        '', calculator.datastore.hdf5path)
-    calculator.monitor.job_id = job.id
-
-    # first of all check the database version and exit if the db is outdated
-    upgrader.check_versions(django_db.connections['admin'])
-    with logs.handle(job, log_level, log_file), job_stats(job):  # run the job
-        _do_run_calc(calculator, exports, hazard_calculation_id)
-        expose_outputs(calculator.datastore, job)
-    return calculator
-
-=======
     # first of all check the database version and exit if the db is outdated
     upgrader.check_versions(django_db.connections['admin'])
     with logs.handle(job, log_level, log_file):  # run the job
@@ -251,22 +176,11 @@
                     logs.LOG.error('finalizing', exc_info=True)
         expose_outputs(job.calc.datastore, job)
     return job.calc
->>>>>>> 367d6c82
-
-
-<<<<<<< HEAD
-    :param calc:
-        An :class:`~openquake.engine.calculators.base.Calculator` instance.
-    :param exports:
-        a (potentially empty) comma-separated string of export targets
-    """
-    calc.run(exports=exports, hazard_calculation_id=hazard_calculation_id)
-    calc.job.status = 'complete'
-=======
+
+
 # keep this as a private function, since it is mocked by engine_test.py
 def _do_run_calc(job, exports, hazard_calculation_id):
     job.calc.run(exports=exports, hazard_calculation_id=hazard_calculation_id)
->>>>>>> 367d6c82
 
 
 def del_calc(job_id):
@@ -421,13 +335,8 @@
 
     for key in dstore:
         if key in exportable:
-<<<<<<< HEAD
             if key == 'realizations' and len(dstore['realizations']) == 1:
                 continue  # there is no point in exporting a single realization
-=======
-            models.Output.objects.create_output(
-                job, DISPLAY_NAME.get(key, key), output_type='datastore',
->>>>>>> 367d6c82
                 ds_key=key)
 
 
@@ -493,11 +402,8 @@
         oq = readinput.get_oqparam(params)
         calc = base.calculators(oq, calc_id=job.id)
         calc.save_params()
-<<<<<<< HEAD
-=======
         job.description = oq.description
         job.calc = calc
->>>>>>> 367d6c82
     return job
 
 
