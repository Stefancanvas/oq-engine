--- conflicted
+++ resolved
@@ -1,9 +1,6 @@
   [Michele Simionato]
-<<<<<<< HEAD
   * Introduced a dbserver to mediate the interaction with the database
-=======
   * Improved the validation of NRML files
->>>>>>> aa53c421
   * Added a command `oq-engine --show-log <job_id>`
 
   [Daniele Viganò]
