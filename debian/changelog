--- conflicted
+++ resolved
@@ -1,12 +1,9 @@
   [Michele Simionato]
-<<<<<<< HEAD
   * Removed the (long time deprecated) capability to read hazard curves from
     XML files: you must use CSV files instead
-=======
   * Fixed a bug in classical_damage from CSV: for hazard intensity measure
     levels different from the fragility levels, the engine was giving incorrect
     results
->>>>>>> d514ae15
   * Serialized also the source model logic tree inside the datastore
   * Added a check on missing intensity_measure_types in event based
   * Fixed `oq prepare_site_model` in the case of an empty datadir
