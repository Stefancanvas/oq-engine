--- conflicted
+++ resolved
@@ -1,7 +1,7 @@
-<<<<<<< HEAD
+
   [Marco Pagani]
   * Added Thingbaijam et al. (2017) magnitude-scaling relationship
-=======
+
   [Michele Simionato]
   * Added a field `size_mb` to the `output` table in the database and made
     it visible in the WebUI as a tooltip
@@ -9,7 +9,6 @@
   * Made the loss curves and maps outputs from an event based risk calculation
     visible to the engine and the WebUI (only the stats)
   * Added a check on duplicated branchIDs in GMPE logic trees
->>>>>>> ab9662e7
 
   [Daniele Viganò]
   * Fixed a bug when reading exposure with utf8 names on systems with non-utf8
