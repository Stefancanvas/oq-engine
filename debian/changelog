  [Michele Simionato]
<<<<<<< HEAD
  * Removed the variables quantile_loss_curves and mean_loss_curves: they
    were duplicating quantile_hazard_curves and mean_hazard_curves
=======
  * Only ruptures boundingbox-close to the site collection are stored

  [Marco Pagani]
  * Added cluster model to classical PSHA calculator

  [Michele Simionato]
>>>>>>> bb56ef6f
  * Fixed a bug in scenario_damage from ShakeMap with noDamageLimit=0
  * Avoided the MemoryError in the controller node by speeding up the saving
    of the information about the sources
  * Turned utils/reduce_sm into a proper command
  * Fixed a wrong coefficient in the ShakeMap amplification
  * Fixed a bug in the hazard curves export (the filename did not contain
    the period of the IMT thus producing duplicated files)
  * Parallelized the reading of the exposure

  [Marco Pagani]
  * Fixed the implementation on mutex ruptures

  [Michele Simionato]
  * Changed the aggregated loss curves exporter
  * Added an experimental calculator ebrisk
  * Changed the ordering of the events (akin to a change of seed in the
    asset correlation)

  [Robin Gee]
  * Fixed bug in tusa_langer_2016.py BA08SE model - authors updated b2 coeff
  * Fixed bug in tusa_langer_2016.py related to coeffs affecting Repi models

  [Michele Simionato]
  * Added a check to forbid to set `ses_per_logic_tree_path = 0`
  * Added an API `/extract/event_info/eidx`
  * Splitting the sources in classical calculators and not in event based
  * Removed `max_site_model_distance`
  * Extended the logic used in event_based_risk - read the hazard sites
    from the site model, not from the exposure - to all calculators
  * In classical_bcr calculations with a CSV exposure the retrofitted field
    was not read. Now a missing retrofitted value is an error

python3-oq-engine (3.3.0-1~xenial01) xenial; urgency=low

  [Graeme Weatherill]
  * Adds GMPE suite for national PSHA for Germany

  [Daniele Viganò]
  * Added a warning box when an unsupported browser is used to view the WebUI
  * Updated Docker containers to support a multi-node deployment
    with a shared directory
  * Moved the Docker containers source code from oq-builders
  * Updated the documentation related to the shared directory
    which is now mandatory for multi-node deployments

  [Matteo Nastasi]
  * Removed tests folders

  [Stéphane Drouet]
  * Added Drouet & Cotton (2015) GMPE including 2017 erratum

  [Michele Simionato]
  * Optimized the memory occupation in classical calculations (Context.poe_map)
  * Fixed a wrong counting of the ruptures in split fault sources with
    an hypo_list/slip_list causing the calculation to fail
  * Made the export of uniform hazard spectra fast
  * Made the `std` hazard output properly exportable
  * Replaced the `~` in the header of the UHS csv files with a `-`
  * Restored the `individual_curves` flag even for the hazard curves
  * Implemented dGMPE weights per intensity measure type
  * Extended `--reuse-hazard` to all calculators
  * Fixed a bug in event_based_risk from GMFs with coefficients of variations

  [Graeme Weatherill]
  * Adds magnitude scaling relation for Germany

  [Michele Simionato]
  * Used floats for the the GSIM realization weights, not Python Decimals
  * Added a flag `fast_sampling`, by default False
  * Added an API `/extract/src_loss_table/<loss_type>`
  * Removed the rupture filtering from `sample_ruptures` and optimized it in
    the `RuptureGetter` by making use of the bounding box
  * Raised the limit on `ses_per_logic_tree_path` from 2**16 to 2**32;
  * Added a parameter `max_num_sites` to increase the number of sites accepted
    by an event based calculation up to 2 ** 32 (the default is still 2 ** 16)
  * Added a command `oq compare` to compare hazard curves and maps within
    calculations
  * Extended the engine to read transparently zipped source models and exposures
  * Restored the check for invalid source IDs in applyToSources
  * Extended the command `oq zip` to zip source models and exposures
  * Parallelized the associations event ID -> realization ID
  * Improved the message when assets are discarded in scenario calculations
  * Implemented aggregation by multiple tags, plus a special case for the
    country code in event based risk

  [Marco Pagani]
  * Added two modified versions of the Bindi et al. (2011) to be used in a
    backbone approach to compute hazard in Italy
  * Added a modified version of Berge-Thierry et al. 2003 supporting Mw

  [Michele Simionato]
  * Changed the way loss curves and loss maps are stored in order to unify
    the aggregation logic with the one used for the average losses
  * Now it is possible to compute the ruptures without specifying the sites
  * Added an early check for the case of missing intensity measure types
  * Deprecated the case of exposure, site model and region_grid_spacing all
    set at the same time
  * Implemented multi-exposure functionality in event based risk
  * Changed the event based calculator to store the ruptures incrementally
    without keeping them all in memory
  * Refactored the UCERF event based calculator to work as much as possible
    the regular calculator
  * Optimized the management and storage of the aggregate losses in the event
    based risk calculation; also, reduced the memory consumption
  * Changed the default for `individual_curves` to "false", which is the right
    default for large calculations
  * Optimized the saving of the events
  * Removed the `save_ruptures` flag in the job.ini since ruptures must be saved
    always
  * Optimized the rupture generation in case of sampling and changed the
    algorithm and seeds
  * Fixed a bug with the IMT `SA(1)` considered different from `SA(1.0)`
  * Removed the long-time deprecated GMF exporter in XML format for event_based
  * Added a re-use hazard feature in event_based_risk in single-file mode
  * Made the event ID unique also in scenario calculations with
    multiple realizations
  * Removed the annoying hidden .zip archives littering the export directory
  * Added an easy way to read the exposure header
  * Added a way to run Python scripts using the engine libraries via `oq shell`
  * Improved the minimum_magnitude feature
  * Fixed the check on missing hazard IMTs
  * Reduced substantially the memory occupation in event based risk
  * Added the option `spatial_correlation=no correlation` for risk calculations
    from ShakeMaps
  * Removed the experimental calculator `ucerf_risk`
  * Optimized the sampling of time-independent sources for the case of
   `prefilter_sources=no`
  * Changed the algorithm associating events to SESs and made the event based
    hazard calculator faster in the case of many SESs
  * Reduced substantially the memory consumption in event based risk
  * Made it possible to read multiple site model files in the same calculation
  * Implemented a smart single job.ini file mode for event based risk
  * Now warnings for invalid parameters are logged in the database too
  * Fixed `oq export avg_losses-stats` for the case of one realization
  * Added `oq export losses_by_tag` and `oq export curves_by_tag`
  * Extended `oq export` to work in a multi-user situation
  * Forbidden event based calculations with more than `max_potential_paths`
    in the case of full enumeration
  * Saved a large amount of memory in event_based_risk calculations
  * Added a command `oq export losses_by_tag/<tagname> <calc_id>`
  * Extended `oq zip` to zip the risk files together with the hazard files
  * Changed the building convention for the event IDs and made them unique
    in the event loss table, even in the case of full enumeration
  * Optimized the splitting of complex fault sources
  * Fixed the ShakeMap download procedure for `uncertainty.zip` archives
    with an incorrect structure (for instance for ci3031111)
  * Disabled the spatial correlation in risk-from-ShakeMap by default
  * Optimized the rupture sampling where there is a large number of SESs
  * Extended the `reqv` feature to multiple tectonic region types and
    removed the spinning/floating for the TRTs using the feature
  * Reduced the GMPE logic tree upfront for TRTs missing in the source model
  * Fixed the ShakeMap downloader to use the USGS GeoJSON feed
  * Improved the error message when there are more than 65536 distinct tags
    in the exposure
  * Turned `vs30measured` into an optional parameter

  [Chris Van Houtte]
  * Added `siteclass` as a site parameter, and `reference_site_class` as
    a site parameter than can be specified by the user in the ini file
  * Added new classes to mcverry_2006.py to take siteclass as a predictor
  * Updated comments in mcverry_2006.py
  * Added new mcverry_2006 test tables to account for difference in site
    parameter
  * Added qa_test_data classical case_32

  [Michele Simionato]
  * Fixed the rupture exporter for Canada
  * Extended the `oq prepare_site_model` to optionally generate the
    fields z1pt0, z2pt5 and vs30measured
  * It is now an error to specify both the sites and the site model in the
    job.ini, to avoid confusion with the precedency
  * Implemented a reader for site models in CSV format
  * Made the export_dir relative to the input directory
  * Better error message for ShakeMaps with zero stddev
  * Added a source_id-filtering feature in the job.ini
  * Added a check on non-homogeneous tectonic region types in a source group
  * Fixed the option `oq engine --config-file` that broke a few releases ago
  * Replaced `nodal_dist_collapsing_distance` and
     `hypo_dist_collapsing_distance` with `pointsource_distance` and made
     use of them in the classical and event based calculators

  [Graeme Weatherill]
  * Fixes to hmtk completeness tables for consistent rates and addition of
    more special methods to catalogue

  [Michele Simionato]
  * Restricted ChiouYoungs2008SWISS01 to StdDev.TOTAL to avoid a bug
    when computing the GMFs with inter/intra stddevs
  * Raised an error if assets are discarded because too far from the hazard
    sites (before it was just a warning)
  * Added an attribute .srcidx to every event based rupture and stored it
  * Fixed an issue with the Byte Order Mark (BOM) for CSV exposures prepared
    with Microsoft Excel
  * Reduced the site collection instead of just filtering it; this fixes
    a source filtering bug and changes the numbers in case of GMF-correlation
  * Added a command `oq prepare_site_model` to prepare a sites.csv file
    containing the vs30 and changed the engine to use it
  * Added a cutoff when storing a PoE=1 from a CSV file, thus avoiding NaNs
    in classical_damage calculations
  * Reduced the data transfer in the risk model by only considering the
    taxonomies relevant for the exposure
  * Extended `oq engine --run` to accept a list of files
  * Optimized the saving of the risk results in event based in the case of
    many sites and changed the command `oq show portfolio_loss` to show
    mean and standard deviation of the portfolio loss for each loss type

  [Marco Pagani]
  * Added a first and preliminary version of the GMM for the Canada model
    represented in an analytical form.
  * Added a modified version of Atkinson and Macias to be used for the
    calculation of hazard in NSHMP2014.
  * Added support for PGA to the Si and Midorikawa (1999).

  [Michele Simionato]
  * Made it possible to run the risk over an hazard calculation of another user
  * Worked around the OverflowError: cannot serialize a bytes object larger
    than 4 GiB in event based calculations
  * Started using Python 3.6 features
  * Fixed the check on vulnerability function ID uniqueness for NRML 0.5
  * Ruptures and GMFs are now computed concurrently, thus mitigating the
    issue of slow tasks
  * Changed the name of the files containing the disaggregation outputs:
    instead of longitude and latitude they contain the site ID now
  * If a worker runs close to out of memory, now a warning appears in the
    main log
  * 'lons' and 'lats' are now spelled 'lon' and 'lat' in
    the REQUIRES_SITES_PARAMETERS to be consistent with site_model.xml

  [Daniele Viganò]
  * Fixed a bug about 'The openquake master lost its controlling terminal'
    when running with 'nohup' from command line

  [Michele Simionato]
  * The `export_dir` is now created recursively, i.e. subdirectories are
    automatically created if needed
  * Fixed a bug with the minimum_magnitude feature and extended it to be
    tectonic region type dependent
  * Changed the rupture generation to yield bunches of ruptures, thus avoiding
    the 4GB pickle limit
  * Parallelized the splitting of the sources, thus making the preprocessing
    faster

  [Marco Pagani]
  * Implemented two additional versions of the Silva et al. 2002 GMPE
  * Added the possibility of setting rake to 'undefined'
  * Added first 'modified GMPE' implementing the site term for Canada 2015 model
  * Fixed a bug in the disaggregation calculation due to wrong binning of magnitudes

  [Michele Simionato]
  * Now the combination uniform_hazard_spectra=true and mean_hazard_curves=false
    is accepted again, as requested by Laurentiu Danciu

  [Daniele Viganò]
  * Support for Ubuntu Trusty is removed
  * Replaced supervisord with systemd in Ubuntu packages

  [Michele Simionato]
  * Changed the way the rupture geometries are stored to be consistent with
    the source geometries
  * We are now saving information about the source geometries in the datastore
    (experimentally)
  * Fixed a bug in event based with sampling causing incorrect GMFs
  * Unified all distribution mechanisms to returns the outputs via zmq
  * Added a check for inconsistent IMTs between hazard and risk
  * Replaced the forking processpool with a spawning processpool

 -- Matteo Nastasi (GEM Foundation) <nastasi@openquake.org>  Mon, 07 Jan 2019 13:51:24 +0000

python3-oq-engine (3.2.0-1~xenial01) xenial; urgency=low

  [Kendra Johnson]
  * Implemented a version of Munson and Thurber (1997) for use with the
    USGS Hawaii hazard model
  * Implemented PGA for Campbell (1997)

  [Matteo Nastasi]
  * specified 'amd64' as the only architecture supported by ubuntu packages

  [Michele Simionato]
  * Changed the source writer: now the `srcs_weights` are written in the XML
    file only if they are nontrivial
  * Changed the algorithm assigning the seeds: they are now generated before
    the source splitting; also, a seed-related bug in the splitting was fixed
  * For event based, moved the rupture generation in the prefiltering phase

  [Daniele Viganò]
  * Fixed a bug with CTRL-C when using the `processpool` distribution

  [Robin Gee]
  * Raised the source ID length limit in the validation from 60 to 75 characters
    to allow sources with longer IDs

  [Michele Simionato]
  * Introduced a `multi_node` flag in `openquake.cfg` and used it to
    fully parallelize the prefiltering in a cluster
  * Used the rupture seed as rupture ID in event based calculations
  * Changed the deprecation mechanism of GSIMs to use a class attribute
    `superseded_by=NewGsimClass`
  * Solved the pickling bug in event based hazard by using generator tasks
  * Improved the distribution of the risk tasks by changing the weight

  [Pablo Heresi]
  * Contributed the HM2018CorrelationModel

  [Michele Simionato]
  * Restored the `individual_curves` flag that for the moment is used for the
    risk curves
  * Introduced two experimental new parameters `floating_distance` and
    `spinning_distance` to reduce hypocenter distributions and nodal plane
    distributions of ruptures over the corresponding distances
  * Optimized the parsing of the logic tree when there is no "applyToSources"
  * Made the IMT classes extensible in client code
  * Reduced the hazard maps from 64 to 32 bit, to be consistent with the
    hazard curves and to reduce by half the download time

  [Graeme Weatherill]
  * Implements a fix of Montalva et al (2016) for new coefficients (now
    Montalva et al. (2017))

  [Michele Simionato]
  * Parallelized the reading of the source models
  * Optimized `oq info --report` by not splitting the sources in that case
  * Speedup the download of the hazard curves, maps and uhs
  * Honored `concurrent_tasks` in the prefiltering phase too
  * It is now legal to compute uniform hazard spectra for a single period
  * Added command `oq plot_memory`
  * Introduced a MultiGMPE concept
  * Saved the size of the datastore in the database and used it in the WebUI

  [Graeme Weatherill]
  * Adds geotechnical related IMTs

  [Michele Simionato]
  * Renamed /extract/agglosses -> /extract/agg_losses and same for aggdamages
  * Supported equivalent epicentral distance with a `reqv_hdf5` file
  * Fixed the risk from ShakeMap feature in the case of missing IMTs
  * Changed the way gmf_data/indices and ruptures are stored
  * Added experimental support for dask
  * Added 11 new site parameters for geotechnic hazard
  * Changed the SiteCollection to store only the parameters required by the
    GSIMs

  [Robin Gee]
  * The number of sites is now an argument in the method _get_stddevs()
    in the GMPE of Kanno, 2006

  [Michele Simionato]
  * Changed the serialization of ruptures to HDF5: the geometries are now
    stored in a different dataset
  * Bug fix: the asset->site association was performed even when not needed
  * Made it possible to serialize to .hdf5 multipoint sources and
    nonparametric gridded sources
  * Added a check on source model logic tree files: the uncertaintyModel
    values cannot be repeated in the same branchset
  * Added a flag `std_hazard_curves`; by setting it to `true` the user can
    compute the standard deviation of the hazard curves across realizations

  [Marco Pagani]
  * Added Thingbaijam et al. (2017) magnitude-scaling relationship

  [Michele Simionato]
  * Added an /extract/ API for event_based_mfd
  * Fixed a bug in the classical_damage calculators: multiple loss types
    were not treated correctly

  [Marco Pagani]
  * Adding tests to the method computing decimal time

  [Michele Simionato]
  * Removed the event_based_rupture calculator and three others
  * Added a field `size_mb` to the `output` table in the database and made
    it visible in the WebUI as a tooltip
  * Added a command `oq check_input job.ini` to check the input files
  * Made the loss curves and maps outputs from an event based risk calculation
    visible to the engine and the WebUI (only the stats)
  * Added a check on duplicated branchIDs in GMPE logic trees

  [Daniele Viganò]
  * Fixed a bug when reading exposure with utf8 names on systems with non-utf8
    terminals (Windows)
  * Changed the openquake.cfg file and added a dbserver.listen parameter
  * Added the hostname in the WebUI page. It can be customize by the user
    via the `local_settings.py` file

  [Michele Simionato]
  * Added a Content-Length to the outputs downloadable from the WebUI
  * Fixed a bug when extracting gmf_data from a hazard calculation with a
    filtered site collection
  * Stored an attributed `events.max_gmf_size`
  * Added a check on exposures with missing loss types
  * Added a LargeExposureGrid error to protect the user by tricky exposures
    (i.e. France with assets in the Antilles)
  * Changed the event_based_risk calculator to compute the loss curves and
    maps directly; removed the asset_loss_table
  * Changed the event_based_risk calculator to distribute by GMFs always
  * Optimized the memory consumption in the UCERF classical calculator
  * Added a parameter `minimum_magnitude` in the job.ini
  * Added an utility `utils/combine_mean_curves.py`

 -- Matteo Nastasi (GEM Foundation) <nastasi@openquake.org>  Thu, 06 Sep 2018 12:27:53 +0000

python3-oq-engine (3.1.0-1~xenial01) xenial; urgency=low

  [Marco Pagani and Changlong Li]
  * Added a version of the Yu et al. (2013) GMPE supporting Mw

  [Michele Simionato]
  * Reduced the data transfer in the UCERF calculators
  * Stored the zipped input files in the datastore for reproducibility
  * Fixed a regression when reading GMFs from an XML in absence of a sites.csv
    file

  [Robin Gee]
  * Extend `oq to_shapefile` method to also work with `YoungsCoppersmithMFD`
    and `arbitraryMFD` MFD typologies.

  [Michele Simionato]
  * Now the hazard statistics can be computed efficiently even in a single
    calculation, i.e. without the `--hc` option
  * Added a check on the Python version in the `oq` command
  * Reduced the data transfer when sending the site collection
  * Changed the default `filter_distance`

  [Daniele Viganò]
  * Fixed a bug where the PID was not saved into the database
    when using the command line interface
  * Made it impossible to fire  multiple `CTRL-C` in sequence
    to allow processes teardown and tasks revocation when Celery is used

  [Michele Simionato]
  * Used `scipy.spatial.distance.cdist` in `Mesh.get_min_distance`
  * Prefiltered sites and assets in scenario calculations
  * Made it possible to specify the `filter_distance` in the `job.ini`
  * Made rtree optional again and disabled it in macOS
  * Optimized the SiteCollection class and doubled the speed of distance
    calculations in most continental scale calculations
  * Fixed an ordering bug in event based risk from GMFs when using a
    vulnerability function with PMF
  * Replaced Rtree with KDtree except in the source filtering
  * Parallelized the source prefiltering
  * Removed the tiling feature from the classical calculator
  * Undeprecated `hazardlib.calc.stochastic.stochastic_event_set` and
    made its signature right
  * Removed the source typology from the ruptures and reduced the rupture
    hierarchy
  * Removed the mesh spacing from PlanarSurfaces
  * Optimized the instantiation of the rtree index
  * Replaced the old prefiltering mechanism with the new one

  [Daniele Viganò]
  * Managed the case of a dead controlling terminal (SIGHUP)

  [Michele Simionato]
  * Removed Decimal numbers from the PMF distribution in hazardlib
  * Fixed another tricky bug with rtree filtering across the international
    date line
  * Added a parameter `prefilter_sources` with values `rtree|numpy|no`
  * Removed the prefiltering on the workers, resulting in a huge speedup
    for gridded ruptures at the cost of a larger data transfer
  * Changed the `losses_by_event` output to export a single .csv file with
    all realizations
  * Added a `cross_correlation` parameter used when working with shakemaps
  * Now sites and exposure can be set at the same time in the job.ini
  * Introduced a `preclassical` calculator
  * Extended the scenario_damage calculator to export `dmg_by_event`
    outputs as well as `losses_by_event` outputs if there is a consequence
    model
  * Unified `region` and `region_constraint` parameters in the job.ini
  * Added a check to forbid duplicated GSIMs in the logic tree
  * Introduced some changes to the `realizations` exporter (renamed field
    `uid` -> `branch_path` and removed the `model` field)
  * Added a command `oq celery inspect`
  * Reduced the check on too many realizations to a warning, except for
    event based calculations
  * Improved the hazard exporter to exports only data for the filtered
    site collection and not the full site collection
  * Extended the BCR exporter to export the asset tags

  [Catalina Yepes]
  * Revised/enhanced the risk demos

  [Michele Simionato]
  * Added a warning about the option `optimize_same_id_sources` when the user
    should take advantage of it

  [Daniele Viganò]
  * `celery-status` script converted into `oq celery status` command
  * Removed Django < 1.10 backward compatibility
  * Updated Python dependices (numpy 1.14, scipy 1.0.1,
    Django 1.10+, Celery 4+)

  [Michele Simionato]
  * Implemented scenario_risk/scenario_damage from shakemap calculators
  * Exported the asset tags in the asset based risk outputs
  * Fixed a numeric issue for nonparametric sources causing the hazard curves
    to saturate at high intensities
  * Added an utility to download shakemaps
  * Added an XML exporter for the site model
  * Slight change to the correlation module to fix a bug in the SMTK
  * Added a distribution mechanism `threadpool`

 -- Matteo Nastasi (GEM Foundation) <nastasi@openquake.org>  Fri, 01 Jun 2018 09:02:01 +0000

python3-oq-engine (3.0.0-1~precise01) precise; urgency=low

  [Michele Simionato]
  * Fixed a bug with newlines in the logic tree path breaking the CSV exporter
    for the realizations output
  * When setting the event year, each stochastic event set is now considered
    independent
  * Fixed a bug in the HMTK plotting libraries and added the ability to
    customize the figure size
  * Fixed bug in the datastore: now we automatically look for the attributes
    in the parent dataset, if the dataset is missing in the child datastore
  * Extended extract_losses_by_asset to the event based risk calculator
  * Stored in source_info the number of events generated per source
  * Added a script utils/reduce_sm to reduce the source model of a calculation
    by removing all the sources not affecting the hazard
  * Deprecated `openquake.hazardlib.calc.stochastic.stochastic_event_set`
  * Fixed the export of ruptures with a GriddedSurface geometry
  * Added a check for wrong or missing `<occupancyPeriods>` in the exposure
  * Fixed the issue of slow tasks in event_based_risk from precomputed GMFs
    for sites without events
  * Now the engine automatically associates the exposure to a grid if
    `region_grid_spacing` is given and the sites are not specified otherwise
  * Extracting the site mesh from the exposure before looking at the site model
  * Added a check on probs_occur summing up to 1 in the SourceWriter
  * `oq show job_info` now shows the received data amount while the
    calculation is progressing

  [Daniele Viganò]
  * Removed support for Python 2 in `setup.py`
  * Removed files containing Python 2 dependencies
  * Added support for WebUI groups/permissions on the
    export outputs and datastore API endpoints

  [Michele Simionato]
  * Fixed `oq show` for multiuser with parent calculations
  * Fixed `get_spherical_bounding_box` for griddedSurfaces
  * Implemented disaggregation by source only for the case
    of a single realization in the logic tree (experimental)
  * Replaced celery with celery_zmq as distribution mechanism
  * Extended `oq info` to work on source model logic tree files
  * Added a check against duplicated fields in the exposure CSV
  * Implemented event based with mutex sources (experimental)
  * Add an utility to read XML shakemap files in hazardlib
  * Added a check on IMTs for GMFs read from CSV

  [Daniele Viganò]
  * Changed the default DbServer port in Linux packages from 1908 to 1907

  [Michele Simionato]
  * Logged rupture floating factor and rupture spinning factor
  * Added an extract API for losses_by_asset
  * Added a check against GMF csv files with more than one realization
  * Fixed the algorithm setting the event year for event based with sampling
  * Added a command `oq importcalc` to import a remote calculation in the
    local database
  * Stored avg_losses-stats in event based risk if there are multiple
    realizations
  * Better error message in case of overlapping sites in sites.csv
  * Added a an investigation time attribute to source models with
    nonparametric sources
  * Bug fix: in some cases the calculator `event_based_rupture` was generating
    too few tasks and the same happened for classical calculation with
    `optimize_same_id_sources=true
  * Changed the ordering of the epsilons in scenario_risk
  * Added the ability to use a pre-imported risk model
  * Very small result values in scenario_damage (< 1E-7) are clipped to zero,
    to hide numerical artifacts
  * Removed an obsolete PickleableSequence class
  * Fixed error in classical_risk when num_statistics > num_realizations
  * Fixed a TypeError when reading CSV exposures with occupancy periods
  * Extended the check on duplicated source IDs to models in format NRML 0.5
  * Added a warning when reading the sources if .count_ruptures() is
    suspiciously slow
  * Changed the splitting logic: now all sources are split upfront
  * Improved the splitting of complex fault sources
  * Added a script to renumber source models with non-unique source IDs
  * Made the datastore of calculations using GMPETables relocatable; in
    practice you can run the Canada model on a cluster, copy the .hdf5 on
    a laptop and do the postprocessing there, a feat previously impossible.

  [Valerio Poggi]
  * Included a method to export data directly from the Catalogue() object into
    standard HMTK format.

  [Michele Simionato]
  * Now the parameter `disagg_outputs` is honored, i.e. only the specified
    outputs are extracted from the disaggregation matrix and stored
  * Implemented statistical disaggregation outputs (experimental)
  * Fixed a small bug: we were reading the source model twice in disaggregation
  * Added a check to discard results coming from the wrong calculation
    for the distribution mode `celery_zmq`
  * Removed the long time deprecated commands
    `oq engine --run-hazard` and `oq engine --run-risk`
  * Added a distribution mode `celery_zmq`
  * Added the ability to use a preimported exposure in risk calculations
  * Substantial cleanup of the parallelization framework
  * Fixed a bug with nonparametric sources producing negative probabilities

 -- Matteo Nastasi (GEM Foundation) <nastasi@openquake.org>  Mon, 09 Apr 2018 09:52:32 +0200

python3-oq-engine (2.9.0-1~precise01) precise; urgency=low

  [Michele Simionato]
  * Deprecated the NRML format for the GMFs

  [Matteo Nastasi]
  * Debian package moved to Python 3.5

  [Graeme Weatherill]
  * Small bug fix for Derras et al (2014) GMPE when Rjb = 0.0

  [Michele Simionato]
  * Improved the .rst reports for classical calculations with tiling
  * Reduced the data transfer in the event based risk calculator by
    reading the event IDs directly from the workers
  * Integrated the gmf_ebrisk calculator inside the event based calculator
  * Improved the weighting algorithm for the sources in the event based
    rupture calculator
  * Improved error message for source model files declared as nrml/0.5 when
    they actually are nrml/0.4
  * Optimized the classical_bcr calculator for the case of many realizations
  * Extended the exposure CSV importer to manage the `retrofitted` field

  [Marco Pagani, Changlong Li]
  * Adds the Yu et al. (2013) GMPEs

  [Michele Simionato]
  * Fixed a bug in the hazard outputs: they were displayed in the WebUI even
    if they were missing
  * Implemented splitting of nonparametric sources

  [Marco Pagani]
  * Fixed the 'get_closest_points' method for the
    `openquake.hazardlib.geo.surface.gridded.GriddedSurface` class

  [Michele Simionato]
  * Now the source model paths are relative to the source model logic tree file
  * Fixed an international date line bug when using rtree for prefiltering
  * Deprecated `nrml.parse`, it is now called `nrml.to_python`
  * Improved the task distribution by splitting the AreaSources upfront
    and by improving the weighting algorithm

  [Daniele Viganò]
  * TMPDIR can be customized via the `openquake.cfg` file
  * Updated dependencies compatibility in setup.py

  [Michele Simionato]
  * If the hazard is precomputed, setting the `site_model_file`,
    `gsim_logic_tree_file` or `source_model_logic_tree_file` gives a warning
  * Removed the obsolete API `/extract/qgis-` and added `extract/hcurves`,
    `extract/hmaps`, `extract/uhs` for use with the QGIS plugin
  * Removed the deprecated GeoJSON exporters
  * Fixed a bug with `oq engine --run job.ini --exports npz`
  * Fixed the ordering of the IMTs in hazardlib
  * `oq engine --delete-calculation` now aborts the calculation first
  * Added some documentation about how to access the datastore
  * Introduced a minimum_distance for the GSIMs
  * Fixed several small issues with the UCERF calculators; now ucerf_hazard
    can be used as a precalculator of gmf_ebrisk
  * Initial support for disaggregation by source
  * Added the ability to import large exposures as CSV (experimental)
  * Changed the source weights to be proportional to the number of GSIMs
    relevant for the tectonic region type, thus improving the task distribution

  [Daniele Viganò]
  * The RPM python3-oq-engine package replaced python-oq-engine
  * RPM packages moved to Python 3.5

  [Michele Simionato]
  * Added the ability to dump a specific calculation
  * Changed the signature of the extract command to `oq extract what calc_id`,
    where `what` is a path info plus query string;

  [Graeme Weatherill]
  * Implements significant duration GMPEs of Bommer et al. (2009) and Afshari &
    Stewart (2016)
  * Adds significant duration IMT definitions to support IMTs

  [Michele Simionato]
  * Run the DbServer as a detached process
  * Improved the test coverage for event based with GMF correlation
  * Optimized the event based risk calculator from ruptures: now the ruptures
    are instantiated in the workers and not in the controller if possible
  * Exported the parameter `ses_per_logic_tree_path` in the ruptures.csv file
  * Improved the display names for the risk outputs
  * Added a /v1/:calc_id/abort route to the engine server and Abort buttons
    to the WebUI
  * Fixed the seeds properly in the case of vulnerability functions with PMFs:
    now even if the ground motion fields are all equal, the risk numbers
    will be different since there is a different seed per each field
  * Stored a rupture loss table in event based risk calculations
  * Made sure that the number of effective ruptures is stored in csm_info
  * Fixed the HMTK tests to work with numpy from 1.11 to 1.14
  * Added a command `oq shell` to open an embedded (I)Python shell
  * Turned the 'realizations' output into a dynamic output

  [Matteo Nastasi]
  * Split package from python-oq-engine to python-oq-engine,
    python-oq-engine-master and python-oq-engine-worker
  * Implemented an API `/v1/on_same_fs` to check filesystem accessibility
    between engine and a client application

  [Michele Simionato]
  * Reduced the data transfer when computing the hazard curves in postprocessing
  * Removed the FilteredSiteCollection class

  [Nick Ackerley]
  * Some improvements to the plotting routines of the HMTK

  [Michele Simionato]
  * Removed the ability to run `oq engine --run job_h.ini,job_r.ini`
  * Forbidden the site model in gmf_ebrisk calculations
  * When the option `--hc` is given the ruptures can now be read directly
    from the workers, thus saving some startup time
  * Optimized the storage of the ruptures: the site IDs are not saved anymore
  * Added a check for missing `risk_investigation_time`
  * Reduced the data transfer in the gmf_ebrisk calculator
  * Now the gmf_ebrisk calculator builds the aggregate loss curves too
  * Extended the gmf_ebrisk calculator to use the GMFs produced by an event
    based hazard calculation, both via CSV and via the --hc option
  * Fixed a performance bug in the computations of the aggregate loss curves
    by reading the full event loss table at once
  * Fixed `oq zip` to work with gmf_ebrisk calculations
  * Fixed a serious bug in the gmf_ebrisk calculator: the results were in most
    cases wrong and dependent on the number of spawned tasks
  * Now the `master_seed` controls the generation of the epsilons in all
    situations (before in event_based_risk without `asset_correlation` it was
    managed by `random_seed`)
  * Changed the management of the epsilons in the gmf_ebrisk calculator to
    be the same as in the event_based_risk calculator
  * Added a check on the input files: the listed paths must be relative paths
  * Fixed a bug when storing the disagg-bins in the case the lenghts of the
    arrays are not the same for all sites
  * In the case of a single tile the prefiltering was applied twice: fixed the
    problem and generally improved the filtering/weighting of the sources
  * Fixed the CSV exporter for disaggregation outputs when iml_disagg is set

  [Graeme Weatherill]
  * Fixed ASK14 GMPE behaviour to remove ValueError
  * Implements comprehensive suite of NGA East ground motion models for
    central and eastern United States
  * Minor modification of check_gsim functions to permit instantiated classes
    to be passed

 -- Matteo Nastasi (GEM Foundation) <nastasi@openquake.org>  Mon, 26 Feb 2018 08:53:58 +0100

python3-oq-engine (2.8.0-0~precise01) precise; urgency=low

  [Michele Simionato]
  * `iml_disagg` and `poes_disagg` cannot coexist in the job.ini file
  * Added a check on `conditional_loss_poes` in the event_based_risk calculator:
    now it requires `asset_loss_table` to be set

  [Anirudh Rao]
  * Sorted taxonomies before comparison in the BCR calculator

  [Michele Simionato]
  * Optimized the disaggregation calculation by performing the PMF extraction
    only once at the end of the calculation and not in the workers
  * Added an `oq zip` command
  * Avoided running an useless classical calculation if `iml_disagg` is given

  [Valerio Poggi]
  * Implemented subclasses for ZhaoEtAl2006Asc and AtkinsonBoore2006 to account
    for the distance filter used by SGS in their PSHA model for Saudi Arabia.
    Distance threshold is hard coded to 5km in this implementation.

  [Michele Simionato]
  * Added a warning if the aggregated probability of exceedence (poe_agg) in
    a disaggregation output is very dissimilar from poes_disagg
  * Removed the flag `split_sources`
  * Optimized the operation `arrange_data_in_bins` in the disaggregation
    calculator and reduced the data transfer by the number of tectonic
    region types
  * Improved the sending of the sources to the workers, especially for the
    MultiPointSources
  * Better error message if the user sets a wrong site_id in the sites.csv file
  * Now the distance and lon lat bins for disaggregation are built directly
    from the integration distance
  * Used uniform bins for disaggregation (before they were potentially
    different across realizations / source models)
  * Improved the error message if the user forgets both sites and sites.csv
    in a calculation starting from predetermined GMFs
  * Improved the error message if the user specifies a non-existing file in
    the job.ini
  * Change the ordering of the TRT bins in disaggregation: now they are
    ordered lexicographically
  * Added more validity checks on the job.ini file for disaggregation
  * Changed the .hdf5 format generated by `oq extract -1 hazard/rlzs`; you can
    still produce the old format by using `oq extract -1 qgis-hazard/rlzs`
  * Optimized the disaggregation calculator by instantiating
    `scipy.stats.truncnorm` only once per task and not once per rupture
  * Optimized the disaggregation calculator when `iml_disagg` is specified,
    by caching duplicated results
  * Made sure that `oq dbserver stop` also stops the zmq workers if the zmq
    distribution is enabled
  * Added a check when disaggregating for a PoE too big for the source model
  * If `iml_disagg` is given, forbid `intensity_measure_types_and_levels`
  * Fixed the disaggregation outputs when `iml_disagg` is given: the PoE has
    been removed by the name of the output and correct PoE is in the XML file
  * Fixed `oq export loss_curves/rlzs` for event_based_risk/case_master
  * Removed the obsolete parameter `loss_curve_resolution`
  * Fixed a Python 3 unicode error with `oq engine --run job.zip`
  * Added a command `oq abort <calc_id>`
  * Stored the avg_losses in classical risk in the same way as in
    event_based_risk and made them exportable with the same format
  * Removed the outputs losses_by_tag from the event based risk calculators
    and changed the default for the avg_losses flag to True
  * WebUI: now every job runs in its own process and has name oq-job-<ID>
  * Refactored the WebUI tests to use the DbServer and django.test.Client
  * Added an experimental feature `optimize_same_id_sources`
  * Fixed a bug in gmf_ebrisk when there are zero losses and added more
    validity checks on the CSV file
  * The parameter `number_of_ground_motion_fields` is back to being optional in
    scenario calculators reading the GMFs from a file, since it can be inferred
  * Removed the deprecated risk outputs dmg_by_tag, dmg_total,
    losses_by_tag, losses_total
  * Deprecated the .geojson exporters for hazard curves and maps
  * We now keep the realization weights in case of logic tree sampling (before
    they were rescaled to 1 / R and considered all equals)
  * Optimized sampling for extra-large logic trees
  * Added a check on missing `source_model_logic_tree`
  * Fix to the gmf_ebrisk calculator: the realization index in the event loss
    table was incorrect and too many rows were saved
  * Added a way to restrict the source logic model tree by setting a sm_lt_path
    variable in the job.ini (experimental)
  * Fixed the precedence order when reading openquake.cfd

 -- Matteo Nastasi (GEM Foundation) <nastasi@openquake.org>  Wed, 29 Nov 2017 14:33:05 +0100

python-oq-engine (2.7.0-0~precise01) precise; urgency=low

  [Michele Simionato]
  * Fixed the risk exporters for tags containing non-ASCII characters

  [Valerio Poggi]
  * Implemented the Pankow and Pechmann 2004 GMPE (not verified)

  [Graeme Weatherill]
  * Added Derras et al. (2014) GMPE
  * Implemented the Zhao et al. (2016) GMPE for active shallow crustal,
    subduction interface and subduction slab events
  * Adds 'rvolc' (volcanic path distance) to the distance context

  [Michele Simionato]
  * The outputs loss_curves-rlzs and loss_curves-stats are now visible again
    as engine outputs (before they were hidden)
  * Added a debug command `oq plot_assets` and fixed `oq plot_sites`
  * Added a flag `--multipoint` to the command `oq upgrade_nrml`
  * Deprecated several outputs: hcurves-rlzs, agg_loss_table, losses_total,
    dmg_by_tag, dmg_total, losses_by_tag, losses_by_tag-rlzs
  * Extended the command `oq extract job_id` to check the database
  * Optimized the scenario damage calculator by vectorizing the calculation
    of the damage states
  * Extended the FragilityFunctions to accept sequences/arrays of intensity
    levels, as requested by Hyeuk Ryu

  [Daniele Viganò]
  * Added support for groups in the WebUI/API server

  [Michele Simionato]
  * Added an experimental distribution mode of kind "zmq"
  * Implemented an API `/extract/agglosses/loss_type?tagname1=tagvalue1&...`
    with the ability to select all tagvalues (`*`) for a given tagname
  * Deprecated reading hazard curves from CSV, since it was an experimental
    features and nobody is using it
  * Changed the exporter of the event loss table to export all realizations
   into a single file

  [Graeme Weatherill]
  * Adds the Bindi et al. (2017) GMPEs for Joyner-Boore and Hypocentral
    Distance

  [Michele Simionato]
  * Made it mandatory to specify the sites for all calculators reading the
    GMFs from a CSV file
  * Tested also the case of calculators requiring a shared_dir
  * Improved the error checking when parsing vulnerability functions with PMF

  [Daniele Viganò]
  * Fixed a bug in `oq reset` command which was not stopping
    the DbServer properly

  [Michele Simionato]
  * Implemented an API `/extract/aggcurves/loss_type?tagname1=tagvalue1&...`
  * Implemented an API `/extract/aggdamages/loss_type?tagname1=tagvalue1&...`
  * Every time a new calculation starts, we check if there is a newer version
    of the engine available on GitHub
  * Changed the search logic for the configuration file `openquake.cfg`
  * Implemented an API `/extract/agglosses/loss_type?tagname1=tagvalue1&...`
  * Fixed several bugs in the gmf_ebrisk calculator, in particular in presence
    of asset correlation and missing values on some sites
  * Fixed a bug with logging configured a WARN level instead of INFO level
    if rtree was missing (affecting only `oq run`)
  * Changed the ScenarioDamage demo to use two GSIMs
  * Added a node `<tagNames>` in the exposure
  * Added a web API to extract the attributes of a datastore object
  * Fixed `oq to_shapefile` and `oq from_shapefile` to work with NRML 0.5
    (except MultiPointSources)
  * Added information about the loss units to the `agg_curve` outputs
  * `oq extract hazard/rlzs` now extracts one realization at the time
  * The rupture filtering is now applied during disaggregation
  * Changed the /extract wen API to return a compressed .npz file
  * Fixed a bug with multi-realization disaggregation, celery and no
    shared_dir: now the calculation does not hang anymore

 -- Matteo Nastasi (GEM Foundation) <nastasi@openquake.org>  Thu, 19 Oct 2017 13:53:08 +0200

python-oq-engine (2.6.0-0~precise01) precise; urgency=low

  [Michele Simionato]
  * Fixed the GMF .npz export when the GMFs are extracted from a file
  * Stored the number of nonzero losses per asset and realization in
    event_based_risk calculations with asset_loss_table=True

  [Daniele Viganò]
  * Fixed 'openquake' user creation in RPM when SELinux is in enforcing mode
  * Changed the behaviour during RPM upgrades:
    the old openquake.cfg configuration file is left untouched and the new one
    installed as openquake.cfg.rpmnew

  [Michele Simionato]
  * Added a check on `number_of_ground_motion_fields` when the GMFs are
    extracted from a NRML file
  * Added a command `oq extract` able to extract hazard outputs into HDF5 files
  * Fixed a bug when reading GMFs from a NRML file: the hazard sites were
    read from the exposure (incorrectly) and not from the GMFs
  * Fixed a bug in MultiMFDs of kind `arbitraryMFD`

  [Valerio Poggi]
  * Implemented the Atkinson (2010) GMPE as subclass `Atkinson2010Hawaii`
    of `BooreAtkinson2008`

  [Michele Simionato]
  * Used the new loss curves algorithm for the asset loss curves and loss maps
  * Added a generic `extract` functionality to the web API
  * Fixed a bug when computing the rjb distances with multidimensional meshes
  * Changed the GMF CSV exporter to export the sites too; unified it with the
    event based one

  [Daniele Viganò]
  * Changed the 'CTRL-C' behaviour to make sure that all children
    processes are killed when a calculation in interrupted

  [Michele Simionato]
  * Fixed a bug in the statistical loss curves exporter for classical_risk
  * Replaced the agg_curve outputs with losses by return period outputs
  * Turned the DbServer into a multi-threaded server
  * Used zmq in the DbServer
  * Fixed correct_complex_sources.py
  * Fixed `oq export hcurves-rlzs -e hdf5`
  * Changed the source weighting algorithm: now it is proportional to the
    the number of affected sites
  * Added a command `oq show dupl_sources` and enhances `oq info job.ini`
    to display information about the duplicated sources
  * Added a flag `split_sources` in the job.ini (default False)
  * Updated the demos to the format NRML 0.5

  [Valerio Poggi]
  * Implemented the Munson and Thurber 1997 (Volcanic) GMPE

  [Graeme Weatherill]
  * Adapts CoeffsTable to be instantiated with dictionaries as well as strings

  [Daniele Viganò]
  * Extended the 'oq reset' command to work on multi user installations

  [Michele Simionato]
  * Fixed a bug: if there are multiple realizations and no hazard stats,
    it is an error to set hazard_maps=true or uniform_hazard_spectra=true
  * Implemented aggregation by asset tag in the risk calculators
  * Fixed a small bug in the HMTK (in `get_depth_pmf`)
  * Extended the demo LogicTreeCase1ClassicalPSHA to two IMTs and points
  * Added a documentation page `oq-commands.md`
  * Removed the automatic gunzip functionality and added an automatic
    checksum functionality plus an `oq checksum` command
  * Made the demo LogicTreeCase2ClassicalPSHA faster
  * Fixed the export by realization of the hazard outputs
  * Changed the generation of loss_maps in event based risk, without the option
    `--hc`: now it is done in parallel, except when reading the loss ratios
  * Renamed `--version-db` to `--db-version`, to avoid
    confusions between `oq --version` and `oq engine -version`
  * Fixed bug in the exported outputs: a calculation cannot export the results
    of its parent
  * Extended the `sz` field in the rupture surface to 2 bytes, making it
    possible to use a smaller mesh spacing
  * Changed the ordering of the fields in the loss curves and loss maps
    generated by the event based risk calculator; now the insured fields
    are at the end, before they were intermixed with each loss type
  * Changed the format of array `all_loss_ratios/indices`
  * The size in bytes of the GMFs was saved incorrectly
  * Added an exporter gmf_scenario/rup-XXX working also for event based
  * First version of the calculator gmf_ebrisk
  * Implemented risk statistics for the classical_damage calculator
  * Added a .csv importer for the ground motion fields
  * Implemented risk statistics for the classical_bcr calculator

  [Armando Scarpati]
  * Show to the user the error message when deleting a calculation
    in the WebUI fails

  [Michele Simionato]
  * Better error message when running a risk file in absence of hazard
    calculation
  * Changed the sampling logic in event based calculators
  * Imported GMFs from external file into the datastore

  [Daniele Viganò]
  * Added the 'celery-status' script in 'utils' to check the
    task distribution in a multi-node celery setup

  [Michele Simionato]
  * Removed an excessive check from the WebUI: now if an output exists,
    it can be downloaded even if the calculation was not successful

  [Armando Scarpati]
  * Visualized the calculation_mode in the WebUI

  [Michele Simionato]
  * Made the upgrade_manager transactional again
  * Changed the storage of the GMFs; as a consequence the exported .csv
    has a different format

  [Daniele Viganò]
  * Fixed a bug introduced by a change in Django 1.10 that was causing
    the HTTP requests log to be caught by our logging system and
    then saved in the DbServer
  * Updated requirements to allow installation of Django 1.11 (LTS)

  [Michele Simionato]
  * Added two commands `oq dump` and `oq restore`
  * Added a check that on the number of intensity measure types when
    generating uniform hazard spectra (must be > 1)

 -- Matteo Nastasi (GEM Foundation) <nastasi@openquake.org>  Mon, 25 Sep 2017 15:05:45 +0200

python-oq-engine (2.5.0-0~precise01) precise; urgency=low

  [Armando Scarpati]
  * Added a confirmation dialog when trying to remove a calculation via the
    WebUI

  [Michele Simionato]
  * Hazard maps were not exposed to the engine in event based calculations
  * Fixed the check on the DbServer instance: it was failing in presence
    of symbolic links
  * Optimized MultiMFD objects for the case of homogeneous parameters
  * Added an .npz exporter for the scenario_damage output `dmg_by_asset`
  * Removed the pickled CompositeSourceModel from the datastore
  * Improved the error message when the rupture mesh spacing is too small
  * Unified the versions of baselib, hazardlib and engine
  * Raised a clear error if the user does not set the `calculation_mode`
  * Made it is possible to pass the hdf5 full path to the DataStore class
  * Made it possible to use CELERY_RESULT_BACKEND != 'rpc://'

  [Michele Simionato, Daniele Viganò]
  * Merged the `oq-hazardlib` repository into `oq-engine`.
    The `python-oq-hazardlib` package is now provided by `python-oq-engine`

  [Michele Simionato]
  * Added CSV exports for the agg_curve outputs
  * Fixed a bug in `oq export hcurves-rlzs --exports hdf5`
  * Restored the parameter sites_per_tile with a default of 20,000, i.e.
    tiling starts automatically if there are more than 20,000 sites
  * Better error message for invalid exposures
  * Removed the deprecated XML outputs of the risk calculators
  * Added an end point `v1/calc/XXX/oqparam` to extract the calculation
    parameters as a JSON dictionary
  * Fixed the excessive logic tree reduction in event based calculators
  * Improved the command `oq db`
  * Fixed an encoding bug when logging a filename with a non-ASCII character
  * Fixed a bug when exporting a GMF with `ruptureId=0`
  * Added a parameter `disagg_outputs` to specify the kind of disaggregation
    outputs to export
  * Raised an early error if the consequence model is missing some taxonomies
  * Restored the tiling functionality in the classical calculator; to enable
    it, set `num_tiles` in the job.ini file
  * If there are no statistical hazard curves to compute, do not transfer
    anything
  * Fixed a small bug in `oq plot` and added a test

  [Daniele Viganò]
  * Added `collectstatic` and `createsuperuser` subcommands to the
    `oq webui` command
  * Added a `local_settings.py.pam` template to use PAM as the authentication
    provider for API and WebUI
  * Now the command `oq webui start` tries to open a browser tab
    with the WebUI loaded

 -- Daniele Viganò (GEM Foundation) <daniele@openquake.org>  Wed, 14 Jun 2017 10:32:28 +0200

python-oq-engine (2.4.0-0~precise01) precise; urgency=low

  [Michele Simionato]
  * Now the command `oq export loss_curves/rlz-XXX` works both for the
    `classical_risk` calculator and the `event_based_risk` calculator

  [Daniele Viganò]
  * Remove the default 30 day-old view limit in the WebUI calculation list

  [Michele Simionato]
  * Fixed a broken import affecting the command `oq upgrade_nrml`
  * Made it possible to specify multiple file names in <uncertaintyValue/>
    in the source_model_logic_tree file
  * Reduced the data transfer in the object `RlzsAssoc` and improved the
    postprocessing of hazard curves when the option `--hc` is given
  * Changed the `ruptures.xml` exporter to export unique ruptures
  * Fixed a bug when downloading the outputs from the WebUI on Windows
  * Made `oq info --report` fast again by removing the rupture fine filtering
  * Improved the readibility of the CSV export `dmg_total`
  * Removed the column `eid` from the CSV export `ruptures`; also
    renamed the field `serial` to `rup_id` and reordered the fields
  * Changed the event loss table exporter: now it exports an additional
    column with the `rup_id`
  * Changed scenario npz export to export also the GMFs outside the maximum
    distance
  * Fixed scenario npz export when there is a single event
  * Replaced the event tags with numeric event IDs
  * The mean hazard curves are now generated by default
  * Improved the help message of the command `oq purge`
  * Added a `@reader` decorator to mark tasks reading directly from the
    file system
  * Removed the .txt exporter for the GMFs, used internally in the tests
  * Fixed a bug with relative costs which affected master for a long time,
    but not the release 2.3. The insured losses were wrong in that case.
  * Added an .hdf5 exporter for the asset loss table
  * Loss maps and aggregate losses are computed in parallel or sequentially
    depending if the calculation is a postprocessing calculation or not
  * Deprecated the XML risk exporters
  * Removed the .ext5 file
  * Restored the parameter `asset_loss_table` in the event based calculators
  * Added a full .hdf5 exporter for `hcurves-rlzs`
  * Removed the `individual_curves` flag: now by default only the statistical
    hazard outputs are exported
  * Saved *a lot* of memory in the computation of the hazard curves and stats
  * Renamed the parameter `all_losses` to `asset_loss_table`
  * Added an experimental version of the event based risk calculator which
    is able to use GMFs imported from an external file
  * Added a `max_curve` functionality to compute the upper limit of the
    hazard curves amongst realizations
  * Raised an error if the user specifies `quantile_loss_curves`
    or `conditional_loss_poes` in a classical_damage calculation
  * Added a CSV exporter for the benefit-cost-ratio calculator
  * The classical_risk calculator now reads directly the probability maps,
    not the hazard curves
  * Turned the loss curves into on-demand outputs
    for the event based risk calculator
  * The loss ratios are now stored in the datastore and not in an
    external .ext5 file
  * The engine outputs are now streamed by the WebUI
  * Used a temporary export directory in the tests, to avoid conflicts
    in multiuser situations
  * Added an .npz exporter for the loss maps
  * Raised an error early when using a complex logic tree in scenario
    calculations
  * Changed the CSV exporter for the loss curves: now it exports all the
    curves for a given site for the classical_risk calculator
  * Fixed the save_ruptures procedure when there are more than 256
    surfaces in the MultiSurface
  * Renamed the `csq_` outputs of the scenario_damage to `losses_`
  * Changed the way scenario_damage are stored internally to be more
    consistent with the other calculators
  * Removed the GSIM from the exported file name of the risk outputs
  * New CSV exporter for GMFs generated by the event based calculator
  * The event IDs are now unique and a constraint on the maximum
    number of source groups (65,536) has been added
  * Added an output `losses_by_event` to the scenario_risk calculator
  * Changed the output `ruptures.csv` to avoid duplications
  * Added an output `losses_by_taxon` to the scenario_risk calculator
  * Fixed a performance bug in `get_gmfs`: now the scenario risk and damage
    calculators are orders of magnitude faster for big arrays
  * Added an export test for the event loss table in the case of multiple TRTs
  * Removed the experimental `rup_data` output
  * Added an .npz export for the output `losses_by_asset`
  * Exported the scenario_risk aggregate losses in a nicer format

  [Daniele Viganò]
  * The 'oq webui' command now works on a multi-user installation
  * Splitted RPM packages into python-oq-engine (single node)and
    python-oq-engine-master/python-oq-engine-worker (multi-node)

  [Paolo Tormene]
  * The 'Continue' button in the Web UI is now available also for risk
    calculations

  [Michele Simionato]
  * Fixed a Python 3 bug in the WebUI when continuing a calculation: the
    hazard_calculation_id was passed as a string and not as an integer
  * Changed to rupture storage to use variable length-arrays, with a speedup
    of two orders of magnitude
  * Avoided storing twice the rupture events
  * Optimized the serialization of ruptures on HDF5 by using a `sids` output
  * Changed the Web UI button from "Run Risk" to "Continue"
  * The `avg` field in the loss curves is computed as the integral of the curve
    again, and it is not extracted from the avg_losses output anymore
  * Made the `fullreport` exportable
  * Fixed the `rup_data` export, since the boundary field was broken
  * Restored the output `losses_by_taxon` in the event_based_risk calculator
  * Fixed the calculator event based UCERF so that average losses can
    be stored

  [Daniele Viganò]
  * Added a check to verify that an 'oq' client is talking to the
    right DbServer instance
  * Introduced an optional argument for 'oq dbserver' command line
    to be able to override its default interface binding behaviour

  [Michele Simionato]
  * Optimized the event based calculators by reducing the number of calls
    to the GmfComputer and by using larger arrays
  * Added a check on missing vulnerability functions for some loss type
    for some taxonomy
  * Now we save the GMFs on the .ext5 file, not the datastore
  * Fixed bug in event_based_risk: it was impossible to use vulnerability
    functions with "PM" distribution
  * Fixed bug in event_based_risk: the ebrisk calculator is required as
    precalculator of event_based_risk, not others
  * Fixed bug in scenario_risk: the output `all_losses-rlzs` was aggregated
    incorrectly
  * Now the ucerf_risk calculators transfer only the events, not the ruptures,
    thus reducing the data transfer of several orders of magnitude
  * Added a view `get_available_gsims` to the WebUI and fixed the API docs
  * Introduced a configuration parameter `max_site_model_distance` with default
    of 5 km
  * Implemented sampling in the UCERF event based hazard calculator

  [Daniele Viganò]
  * Use threads instead of processes in DbServer because SQLite3
    isn't fork-safe on macOS Sierra

  [Michele Simionato]
  * Fixed a TypeError when deleting a calculation from the WebUI
  * Extended the command `oq to_hdf5` to manage source model files too
  * Improved significantly the performance of the event based calculator
    when computing the GMFs and not the hazard curves
  * Stored information about the mean ground motion in the datastore
  * Saved the rupture mesh with 32 floats instead of 64 bit floats
  * Raised the limit on the event IDs from 2^16 to 2^32 per task
  * Fixed classical_risk: there was an error when computing the statistics
    in the case of multiple assets of the same taxonomy on the same site
  * Changed the UCERF event based calculators to parallelize by SES
  * Fixed a site model bug: when the sites are extracted from the site model
    there is no need to perform geospatial queries to get the parameters
  * Added a command `oq normalize` to produce good `sites.csv` files
  * Introduced a `ses_seed` parameter to specify the seed used to generate
    the stochastic event sets; `random_seed` is used for the sampling only
  * Changed the `build_rcurves` procedure to read the loss ratios directly from
    the workers

 -- Matteo Nastasi (GEM Foundation) <nastasi@openquake.org>  Tue, 23 May 2017 10:46:56 +0200

python-oq-engine (2.3.0-0~precise01) precise; urgency=low

  [Michele Simionato]
  * `oq info --report` now filters the ruptures and reports the correct
    number of effective ruptures even for classical calculators
  * Stripped the TRT information from the event loss table CSV export
    and optimized its performance
  * Fixed a bug when storing the GMPE logic tree file in the datastore
  * Added a command `oq run_tiles` (experimental)
  * Fixed the event based calculator so that it can run UCERF ruptures
  * Fixed a bug in the scenario_risk calculator in case of multiple assets
    of the same taxonomy on the same site with no insurance losses
  * Now the event IDs are generated in the workers in the event based calculator
    and there is a limit of 65536 tasks with 65536 ruptures each
  * Changed the UCERF classical calculators to compute one branch at the time
  * Fixed the header `occupants:float32` in the CSV risk exports involving
    occupants
  * Fixed the name of the zipped files downloaded by the Web UI: there
    was a spurious dot
  * Fixed the UCERF classical calculator in the case of sampling
  * Reduced the size of the event tags in the event based calculators, thus
    saving GB of disk space in UCERF calculations
  * Fixed the name of the files downloaded by the Web UI: they must not
    contain slashes
  * Now deleting a calculation from the Web UI really deletes it, before
    if was only hiding it

  [Daniele Viganò]
  * Moved the OpenQuake Engine manual sources inside doc/manual

  [Michele Simionato]
  * Introduced an experimental classical time dependent UCERF calculator
  * Added a dynamic output for source group information
  * Changed the UCERF rupture calculator to fully store the ruptures
  * Fixed a bug in `combine_maps`: realizations with zero probability were
    discarded, thus breaking the computation of the statistics
  * Added a command `oq reset` to reset database and datastores
  * Reduced the data transfer back and disk space occupation for UCERF
    event based risk calculations
  * Tasks meant to be used with a shared directory are now marked with a
    boolean attribute `.shared_dir_on`
  * Added a warning when running event based risk calculations with sampling
  * Made sure that the openquake.cfg file is read only once

  [Daniele Viganò]
  * Moved the openquake.cfg config file inside the python package
    under openquake/engine/openquake.cfg
  * Removed support to OQ_LOCAL_CFG_PATH and OQ_SITE_CFG_PATH vars;
    only the OQ_CONFIG_FILE enviroment variable is read

  [Michele Simionato]
  * If there is a single realization, do not compute the statistics
  * Changed the separator from comma to tab for the output `ruptures`
  * If there are no conditional_loss_poes, the engine does not try to
    export the loss maps anymore
  * Fixed `oq engine --make-html-report` when using Python 3
  * Fixed bug when running `oq info job.ini` with NRML 0.5 source models

 -- Matteo Nastasi (GEM Foundation) <nastasi@openquake.org>  Thu, 23 Feb 2017 14:37:44 +0100

python-oq-engine (2.2.0-0~precise01) precise; urgency=low

  [Michele Simionato]
  * Fixed an HDF5 bug by not using a `vstr` array for the asset references
  * Fixed a wrong error message generated by `oq purge`
  * Added information about the rupture in the event loss table exports
  * Fixed a bug and added a test calculation with nonparametric sources
  * Fixed the classical UCERF calculator when there is more than one branch
  * Added .npz exporter for gmf_data for event based calculations

  [Daniele Viganò]
  * Port WebUI/API server to Django 1.9 and 1.10
  * Add dependencies to setup.py
  * Update Copyright to 2017

  [Michele Simionato]
  * Increased the splitting of ComplexFaultSources
  * Added a way to reuse the CompositeSourceModel from a previous computation
  * Turned the loss maps into dynamically generated outputs
  * Extended the source model writer to serialize the attributes
    src_interdep, rup_interdep, srcs_weights
  * Fixed a bug when exporting the uniform hazard spectra in presence of
    IMTs non spectral acceleration
  * Fixed a bug when computing the loss maps in presence of insurance,
    temporarily introduced in master
  * Made the datastore for event based risk calculations much lighter
    by computing the statistical outputs at export time
  * Now it is possible to post process event based risk outputs with the
    `--hc` option
  * Added a command `oq to_hdf5` to convert .npz files into .hdf5 files
  * Moved commonlib.parallel into baselib
  * Merged the experimental calculator ebrisk into event_based_risk and
    used correctly the random_seed for generating the GMFs (not the master_seed)
  * Added a flag `ignore_covs` to ignore the coefficients of variation
  * Changed the GMF scenario exporter to avoid generating composite arrays with
    a large number of fields
  * Exporting in .npz format rather than HDF5
  * Introduced a `shared_dir` parameter in openquake.cfg
  * Fixed a serialization bug for planar surfaces
  * Removed the flag `asset_loss_table`: the loss ratios are
    saved if and only if the `loss_ratios` dictionary is non-empty
  * Added a CSV exporter for the GMFs in the event based calculator
  * Added a CSV exporter for the rup_data output
  * Added a CSV exporter for the disaggregation output
  * Stored the disaggregation matrices directly (no pickle)
  * Turned the CompositeRiskModel into a HDF5-serializable object
  * Fixed all doctests for Python 3

  [Daniele Viganò]
  * Removed the 'oq-engine' wrapper (command already deprecated)

  [Michele Simionato]
  * Assigned a year label to each seismic event in the event based calculator
  * Now the ebrisk calculator supports the case of asset_correlation=1 too
  * Made it possible to export the losses generated by a specific event
  * Lowered the limit on the length of source IDs to 60 chars
  * Fixed excessive strictness when validating `consequenceFunction.id`
  * Added an `ucerf_rupture` calculator able to store seismic events and
    rupture data and reduced the data transfer

  [Daniele Viganò]
  * MANIFEST now includes all files, with any extension located in the
    tests folders. It is now possible to run tests from an installation
    made with packages

  [Michele Simionato]
  * Improved error message when the user gives a source model file instead of
    a source model logic tree file
  * Fixed the management of negative calculation IDs
  * Relaxed the tolerance so that the tests pass on Mac OS X
  * Implemented csv exporter for the ruptures
  * Optimized the epsilon generation in the ebrisk calculator for
    asset_correlation=0
  * Improved the performance of the scenario risk calculators
  * Now by default we do not save the ruptures anymore
  * Fixed a memory leak recently introduced in parallel.py
  * Simplified classical_risk (the numbers can be slightly different now)
  * Serialized the ruptures in the HDF5 properly (no pickle)
  * Introduced a parameter `iml_disagg` in the disaggregation calculator
  * Fixed `oq reduce` to preserve the NRML version
  * Fixed a bug when splitting the fault sources by magnitude

 -- Matteo Nastasi (GEM Foundation) <nastasi@openquake.org>  Mon, 23 Jan 2017 14:36:48 +0100

python-oq-engine (2.1.0-0~precise01) precise; urgency=low

  [Michele Simionato]
  * There is now a flag `save_ruptures` that can be turned off on demand;
    by default the ruptures are always saved in the event based calculators
  * Optimized the memory consumption when using a ProcessPoolExecutor (i.e
    fork before reading the source model) by means of a `wakeup` task
  * Reduced the splitting of the fault sources
  * Added a view `task_slowest` displaying info about the slowest task
    (only for classical calculations for the moment)
  * concurrent_tasks=0 disable the concurrency
  * Optimized the saving time of the GMFs
  * Changed the default number of concurrent tasks and increased the
    relative weight of point sources and area sources
  * Fixed the UCERF event loss table export and added a test for it
  * Optimized the computation of the event loss table
  * Introduced two new calculators ucerf_risk and ucerf_risk_fast

  [Paolo Tormene]
  * Added to the engine server the possibility to log in and out
    programmatically by means of HTTP POST requests

  [Michele Simionato]
  * Optimized the memory consumption of the event based risk calculators
  * Extended the `oq show` command to work in a multi-user environment
  * Improved the test coverage of the exports in the WebUI
  * Removed the SourceManager: now the sources are filtered in the workers
    and we do not split in tiles anymore
  * Made the full datastore downloadable from the WebUI
  * Added a command "oq db" to send commands the engine database
    (for internal usage)
  * By default the WebUI now displays only the last 100 calculations
  * Added more validity checks to the disaggregation parameters; split the
    sources even in the disaggregation phase
  * Added an optimized event based calculator computing the total losses by
    taxonomy and nothing else
  * Filtered the sources up front when there are few sites (<= 10)
  * Reduced the number of tasks generated when filter_sources is False
  * Saved engine_version and hazardlib_version as attributes of the datastore
  * Avoided saving the ruptures when ground_motion_fields is True
  * Finalized the HDF5 export for hazard curves, hazard maps and uniform
    hazard spectra
  * Restored a weight of 1 for each rupture in the event based calculator
  * Removed the MultiHazardCurveXMLWriter
  * Improved the saving of the ruptures in event based calculations
  * Reduced the data transfer due to the `rlzs_by_gsim` parameter
  * Added an HDF5 export for scenario GMFs
  * If `filter_sources` if false, the light sources are not filtered, but the
    heavy sources are always filtered
  * Now the dbserver can be stopped correctly with CTRL-C
  * Parallelized the splitting of heavy sources
  * Changed the event loss table exporter: now a single file per realization
    is exported, containing all the loss types
  * Removed the dependency from the Django ORM
  * Now the WebUI restarts the ProcessPoolExecutor at the end of each job,
    to conserve resources
  * Optimized the computation of hazard curves and statistics, especially
    for the memory consumption
  * Reduced the data transfer due to the `rlzs_assoc` and `oqparam` objects
  * Fixed a bug in the disaggregation calculator when a source group has
    been filtered away by the maximum distance criterium
  * Fixed an encoding error in the reports when the description contains a
    non-ASCII character
  * Changed the distribution framework: celery is supported in a way more
    consistent with the other approaches; moreover, ipyparallel is supported
  * Hazard maps are now a fake output, dynamically generated at export time
  * Made the number of produced tasks proportional to the number of tiles
  * Raised an error for event_based_risk producing no GMFs
  * Added a view for the slow sources
  * Transmitted the attributes of a SourceGroup to the underlying sources
  * Fixed the names of exported files for hazard maps in .geojson format
  * Added an header with metadata to the exported hazard curves and maps
  * Avoid storing filtered-away probability maps, thus fixing a bug
  * Restored the precalculation consistency check that was disabled during the
    transition to engine 2.0
  * Fixed a bug with `oq engine --delete-calculation`
  * Hazard curves/maps/uniform spectra can now be recomputed
  * Restored the early check on missing taxonomies
  * Raise an early error if an user forget the `rupture_mesh_spacing` parameter
  * Fixed a bug while deleting jobs from the db in Ubuntu 12.04
  * Ported the shapefile converter from the nrml_converters
  * Added source model information in the file `realizations.csv`
  * `oq engine --run job.ini --exports csv` now also exports the realizations
  * Introduced the format NRML 0.5 for source models
  * Added a check on the version in case of export errors
  * Extended `oq purge` to remove calculations from the database too
  * Fixed `--make-html-report`: the view task_info was not registered
  * Stored several strings as HDF5-variable-length strings
  * Fixed an export bug for the hazard curves in .geojson format
  * Removed the array cost_types from the datastore
  * Taxonomies with chars not in the range a-z0-9 were incorrectly rejected
  * Improved the XML parsing utilities in speed, memory, portability and
    easy of use
  * Forbidden the reuse of exposure because is was fragile and error prone
  * Fixed a bug with the `realizations` array, which in hazard calculations
    was empty in the datastore

 -- Matteo Nastasi (GEM Foundation) <nastasi@openquake.org>  Fri, 14 Oct 2016 11:07:26 +0200

python-oq-engine (2.0.0-0~precise01) precise; urgency=low

  [Michele Simionato]
  * Quoted the taxonomies in the CSV exports
  * Fixed a bug in classical_damage and added a master test for it
  * Fixed the escaping of the taxonomies in the datastore
  * Fixed the names of the exported risk files
  * Fixed a segfault in the WebUI when exporting files with h5py >= 2.4
  * Added a command `oq dbserver` to start/stop the database server
  * The engine exports the hazard curves one file per IMT
  * Exported lon and lat with 5 digits after the decimal point
  * Added a command `oq info --build-reports`
  * Introduced experimental support for exporting .hdf5 files

  [Daniele Viganò]
  * Reworked substantially the engine documentation: removed obsolete pages,
    updated to engine 2.0 and added instructions for Windows and Mac OS X
  * Remove oq_create_db script, db is created by the DbServer
  * Move oq_reset_db into utils and clean old code

  [Michele Simionato]
  * Now the DbServer automatically upgrades the database if needed
  * Renamed oq-lite -> oq and added a subcommand `oq engine`
  * Added a CSV reader for the hazard curves
  * Having time_event=None in the hazard part of a calculation is now valid
  * Added an exporter for the rupture data, including the occurrence rate
  * Refactored the CSV exporters
  * Moved celeryconfig.py; now celery must be started with
    `celery worker --config openquake.engine.celeryconfig`
  * Added a default location `~/oqdata/dbserver.log` for the DbServer log
  * Added an early check on the SA periods supported by the GSIMs
  * Now the gsim_logic_tree file is parsed only once
  * Added a document about the architecture of the engine
  * The realizations are now exported as a CSV file
  * Escaped taxonomies in the datastore
  * The Web UI log tool is now escaping the HTML
  * Moved openquake.commonlib.commands -> openquake.commands and
    openquake.commonlib.valid -> openquake.risklib.valid to have a
    linear tower of internal dependencies
  * Supported all versions of Django >= 1.5
  * Provided a better error message in the absence of openquake.cfg
  * Removed the check on the export_dir when using the WebUI
  * Reduce the data transfer of the realization association object
  * If uniform_hazard_spectra is true, the UHS curves are generated
    even if hazard_maps is false; the hazard maps are not exported
  * Optimized the filtering of PointSources
  * Initial work on the UCERF event based hazard calculator
  * Added a test calculation crossing the International Date Line (Alaska)

  [Daniele Viganò]
  * Remove the dependency from the python 'pwd' package which is not
    available on Windows
  * Supervisord init scripts are now provided for the dbserver, celery
    and the webui. Celery is not started by default, other two are.

  [Michele Simionato]
  * Another export fix: made sure it is run by the current user
  * Fixed the export: if the export directory does not exists, it is created
  * Introduced the configuration variable `multi_user`, false for source
    installations and true for package installations
  * Fixed the WebUI export
  * Removed the .txt outputs from the WebUI page engine/<output_id>/outputs
    (they are useful only internally)
  * Fixed the export: first the xml exporter is tried and then the csv exporter;
    if both are available, only the first is used, not both of them
  * Optimized the case when the epsilons are not required, i.e. all the
    covariance coefficients are zero in the vulnerability functions
  * Added another test for event based risk (`case_miriam`)
  * Revisited the distribution mechanism and refined the weight of the
    ruptures in the event based calculators to avoid generating slow tasks
  * Added an automatic help for the subcommands of oq-lite and managed
    --version correctly
  * The event based risk calculator now use different seeds for different
    realizations; also, the performance has been substantially improved
  * Improved the .rst reports with data transfer information
  * Removed the RlzsAssoc object from the datastore
  * Fixed the number of tasks generated by the risk calculators
  * Refactored the serialization of CompositionInfo instances to HDF5
  * Used exponential notation with 5 decimal digits in most exported XML files
  * Refactored the sampling mechanics in the event based calculators
  * The event_based_risk calculator infers the minimum intensity of the GMFs
    from the vulnerability functions (if not specified in the job.ini)
  * Fixed the `avg_losses-stats`: they were not generated in absence of
    loss curves
  * Added a command `oq-lite info --exports`
  * Added filtering on the mininum intensity also in the event based
    hazard calculator; improved the performance and memory occupation
  * Added a view displaying the calculation times by source typology
  * Fixed the test of GMPETable after the correction in hazardlib
  * Optimized the saving of the asset loss table
  * Optimized the case of multiple assets of the same taxonomy on the
    same point and introduced a datastore view `assets_by_site`
  * Fixed HDF5 segmentation faults in the tests for Ubuntu 16.04

  [Daniele Viganò]
  * Add support for Ubuntu 16.04 (xenial) packages
  * Removed the openquake_worker.cfg file because it is not used anymore

  [Michele Simionato]
  * Replaced PostgreSQL with SQLite
  * Introduced a dbserver to mediate the interaction with the database
  * Restored the signal handler to manage properly `kill` signals so that
    the workers are revoked when a process is killed manually
  * Fixed in a more robust way the duplicated log bug
  * Made more robust the killing of processes by patching concurrent.futures
  * Fixed a critical bug with celery not being used even when `use_celery`
    was true.
  * Improved the validation of NRML files
  * Added a command `oq-engine --show-log <job_id>`

  [Daniele Viganò]
  * Use the 'postgresql' meta package as dependency of the .deb
    package to support newer versions of Postgres; this makes
    Trusty package installable on Ubuntu 16.04 and Debian 8

  [Daniele Viganò, Michele Simionato]
  * Fixed a bug in `oq-engine --export-outputs`

  [Daniele Viganò, Matteo Nastasi]
  * Allow installation of the binary package on Ubuntu derivatives

  [Matteo Nastasi]
  * Backport of libhdf5 and h5py for ubuntu 'precise' serie

  [Michele Simionato]
  * Removed openquake/engine/settings.py
  * Made the dependency on celery required only in cluster installations
  * Integrated the authentication database in the engine server database
  * Fixed the description in the Web UI (before it was temporarily set to
    the string "A job").
  * Introduced filtering on the minimum intensity of the ground shaking
  * Solved the issue of serializing large SES collections, over the HDF5 limit
  * The loss maps and curves XML exporters now export the coordinates
    of the assets, not the coordinates of the closest hazard site
  * Stored the job.ini parameters into a table in the datastore
  * Added a check on the IMTs coming from the risk models
  * Changed the aggregate loss table exporter to export the event tags,
    not the event IDs
  * Fixed a bug with the CSV export of the ground motion fields
  * Fixed a bug with the export of UHS curves with `--exports=xml`
  * Reduced substantially the data transfer and the memory occupation
    for event based calculations with a large number of assets: we
    can run the California exposure with half million assets now
  * Fixed a bug in the SESCollection exporter
  * Changed the asset<->epsilons association: before for a given taxonomy the
    assets were ordered by `asset_ref`, now they are ordered by `id`. This
    has a minor impact on the numbers sensitive to the epsilons, akin to a
    change of seeds
  * Added a test on the ordering of the epsilons
  * Accepted `.` and `|` as valid characters for source IDs
  * Changed the GMF calculator to use a single seed per unique rupture
  * Changed the SESCollection exporter: now a single file is exported, before
    we were exporting one file per source model path per tectonic region model
  * Changed the event based calculators to avoid duplicating ruptures
    occurring more than once
  * Changed the risk calculators to work in blocks of assets on the same site
  * Made it possible to set different integration distances for different
    tectonic region types
  * Optimized the aggregation by asset in the event based risk calculator
  * Reporting the source_id when the filtering fails

 -- Matteo Nastasi (GEM Foundation) <nastasi@openquake.org>  Tue, 21 Jun 2016 14:17:03 +0200

python-oq-engine (1.9.1-0~precise01) precise; urgency=low

  [Michele Simionato]
  * Fixed a bug in the Web UI when running a risk calculation starting
    from a previous calculation

 -- Matteo Nastasi (GEM Foundation) <nastasi@openquake.org>  Mon, 07 Mar 2016 11:11:59 +0100

python-oq-engine (1.9.0-0~precise01) precise; urgency=low

  [Michele Simionato]
  * Fixed a bug such that in some circumstances the logging stream handler
    was instantiated twice, resulting in duplicated logs
  * Changed the default job status to 'executing' (was 'pre_executing')
  * Fixed the ordering of the logs in the Web UI
  * Removed the dependency from PostGIS
  * Restored the monitoring which was accidentally removed
  * Removed the obsolete option `--hazard-output-id`
  * Printed the names of the files exported by the engine, even when there
    are multiple files for a single output
  * Introduced four new tables job, output, log, performance: all the other
    60+ database tables are not used anymore

 -- Matteo Nastasi (GEM Foundation) <nastasi@openquake.org>  Wed, 02 Mar 2016 14:33:38 +0100

python-oq-engine (1.8.0-0~precise01) precise; urgency=low

  [Michele Simionato]
  * Removed two `oq-engine` switches (`--export-stats` and `--list-inputs`)
    and fixed `--show-view`; unified `--delete-hazard-calculation` and
    `--delete-risk-calculation` into a single `--delete-calculation`
  * Updated `make_html_report.py` to extract the full report from the
    datastore
  * If `use_celery` is true, use celery to determine a good default for
    the parameter `concurrent_tasks`
  * Made celery required only in cluster situations
  * Fixed the duplication of exported result in the classical_damage
    calculator when there is more than one realization
  * Removed several obsolete or deprecated switches from the `oq-engine` command
  * Replaced all classical calculators with their lite counterparts
  * Fixed the site-ordering in the UHS exporter (by lon-lat)

  [Paolo Tormene]
  * Added API to validate NRML

  [Michele Simionato]
  * The engine can now zip files larger than 2 GB (used in the export)
  * Now the loss maps and curves are exported with a fixed ordering: first
    by lon-lat, then by asset ID
  * Replaced the old disaggregation calculator with the oq-lite one

 -- Matteo Nastasi (GEM Foundation) <nastasi@openquake.org>  Mon, 15 Feb 2016 12:06:54 +0100

python-oq-engine (1.7.0-0~precise01) precise; urgency=low

  [Michele Simionato]
  * Fixed an encoding bug in --lhc
  * Fixed an export bug: it is now possible to export the outputs generated
    by another user, if the read permissions are set correctly

 -- Matteo Nastasi (GEM Foundation) <nastasi@openquake.org>  Mon, 14 Dec 2015 10:40:26 +0100

python-oq-engine (1.6.0-0~precise01) precise; urgency=low

  [Daniele Viganò]
  * Added the oq_reset_db script. It removes and recreates the database and
    the datastore

  [Matteo Nastasi]
  * Demos moved to /usr/share/openquake/risklib

  [Michele Simionato]
  * Removed the 'view' button from the Web UI
  * Removed the epsilon_sampling configuration parameter
  * Made customizable the display_name of datastore outputs (before it was
    identical to the datastore key)
  * The zip files generated for internal use of the Web UI are now hidden
  * Made visible to the engine only the exportable outputs of the datastore
  * Closed explicitly the datastore after each calculation
  * Replaced the old scenario calculators with the HDF5-based calculators
  * Fixed a very subtle bug in the association queries: some sites outside
    of the region constraint were not discarded in some situations
  * Removed the self-termination feature `terminate_job_when_celery_is_down`
  * Removed the epsilon sampling "feature" from the scenario_risk calculator
  * Replaced the event based calculators based on Postgres with the new ones
    based on the HDF5 technology

 -- Matteo Nastasi (GEM Foundation) <nastasi@openquake.org>  Tue, 17 Nov 2015 11:29:47 +0100

python-oq-engine (1.5.1-0~precise01) precise; urgency=low

  [Michele Simionato]
  * Fixed a bug affecting exposures with multiple assets on the same site

 -- Matteo Nastasi (GEM Foundation) <nastasi@openquake.org>  Fri, 25 Sep 2015 14:22:08 +0200

python-oq-engine (1.5.0-0~precise01) precise; urgency=low

  [Michele Simionato]
  * The event based calculators in the engine are now officially deprecated
    and they raise a warning when used
  * Optimization: we do not generate the full epsilon matrix if all
    coefficients of variation are zero
  * Fixed two subtle bugs in the management of the epsilons: it means that
    all event based risk calculations with nonzero coefficients of variations
    will produce slightly different numbers with respect to before
  * Removed excessive checking on the exposure attributes 'deductible' and
    'insuredLimit' that made it impossible to run legitimate calculations
  * Changed the meaning of 'average_loss' for the aggregated curves: now it
    is the sum of the aggregated losses in the event loss table,
    before it was extracted from the aggregated loss curve
  * Changed the way the average losses (and insured average losses) are
    computed by the event based risk calculator: now they are extracted
    from the event loss table, before they were extracted from the loss curves
  * Set to NULL the stddev_losses and stddev_insured_losses for the event based
    risk calculator, since they were computed incorrectly
  * Introduced a new experimental command
    'oq-engine --show-view CALCULATION_ID VIEW_NAME'; the only view available
    for the moment is 'mean_avg_losses'
  * Negative calculation IDs are interpreted in a Pythonic way, i.e. -1
    means the last calculation, -2 the calculation before the last one, etc.
  * If a site parameter is more distant than 5 kilometers from its closest
    site, a warning is logged
  * Changed the splitting of fault sources to reduce the number of generated
    sources and avoid data transfer failures if rupture_mesh_spacing is too
    small
  * Changed the event loss table export: now the CSV file does not contain
    the magnitude and the rows are ordered by rupture tag first and loss second
  * Removed the calculator EventBasedBCR
  * Longitude and latitude are now rounded to 5 digits
  * Fixed a very subtle bug in the vulnerability functions, potentially
    affecting calculations with nonzero coefficients of variation and nonzero
    minIML; the numbers produced by the engine were incorrect; see
    https://bugs.launchpad.net/oq-engine/+bug/1459926
  * 'investigation_time' has been replaced by 'risk_investigation_time' in
    risk configuration files
  * Initial support for Django 1.7

  [Daniele Viganò]
  * Removed the bin/openquake wrapper: now only bin/oq-engine is
    available

  [Michele Simionato]
  * Added parameter parallel_source_splitting in openquake.cfg

  [Daniele Viganò]
  * setup.py improvements
  * Added MANIFEST.in
  * celeryconfig.py moved from /usr/openquake/engine to
    /usr/share/openquake/engine

  [Matteo Nastasi]
  * Packaging system improvement

 -- Matteo Nastasi (GEM Foundation) <nastasi@openquake.org>  Wed, 23 Sep 2015 15:48:01 +0200

python-oq-engine (1.4.1-0~precise01) precise; urgency=low

  [Michele Simionato]
  * Added a new 'ebr' hazard/risk calculator
  * Fixed the engine core export: now it can export datastore outputs as
    zip files
  * Now the parameter concurrent_tasks is read from the .ini file
  * Parallelized the source splitting procedure
  * Fixed a bug in the hazard calculators which were not using the parameter
    concurrent_tasks from the configuration file

 -- Matteo Nastasi (GEM Foundation) <nastasi@openquake.org>  Fri, 15 May 2015 10:06:26 +0200

python-oq-engine (1.4.0-2~precise01) precise; urgency=low

  [Daniele Viganò]
  * Fixed debian/control: add missing lsb-release to build deps

 -- Matteo Nastasi (GEM Foundation) <nastasi@openquake.org>  Fri, 08 May 2015 14:33:26 +0200

python-oq-engine (1.4.0-1~precise01) precise; urgency=low

  [Matteo Nastasi, Daniele Viganò]
  * Fixed dependencies version management

 -- Matteo Nastasi (GEM Foundation) <nastasi@openquake.org>  Thu, 07 May 2015 14:14:09 +0200

python-oq-engine (1.4.0-0~precise01) precise; urgency=low

  [Matteo Nastasi, Daniele Viganò]
  * Add binary package support for both Ubuntu 12.04 (Precise)
    and Ubuntu 14.04 (Trusty)

  [Michele Simionato]
  * Removed the SiteModel table: now the association between the sites and the
    site model is done by using hazardlib.geo.geodetic.min_distance

  [Daniele Viganò]
  * added authentication support to the 'engineweb' and the 'engineserver'

  [Michele Simionato]
  * the aggregate loss curves can be exported in CSV format

  [Matteo Nastasi]
  * added 'outtypes' attribute with list of possible output types for
    each output item in outputs list API command
  * added '/v1/calc/<id>/status' API command
  * added 'engineweb' django application as local web client for oq-engine

  [Michele Simionato]
  * Renamed the maximum_distance parameter of the risk calculators to
    asset_hazard_distance, to avoid confusion with the maximum_distance
    parameter of the hazard calculators, which has a different meaning;
    is it an error to set the maximum_distance in a job_risk.ini file
  * Added to the API an URL /v1/calc/:calc_id/remove to hide jobs
  * A new key is_running is added to the list of dictionaries returned by
    the URL /v1/calc/list
  * Replaced the mock tests for the engine server with real functional tests
  * Added a resource /v1/calc/:calc_id/traceback to get the traceback of a
    failed calculation
  * Now the logs are stored also in the database, both for the controller node
    and the worker nodes
  * Bypassed Django when deleting calculations from the database: this avoids
    running out of memory for large calculations
  * Fixed an issue in the scenario calculator: the GMFs were not filtered
    according to the distance to the rupture
  * Now critical errors appear in the log file
  * Added a --run command to run hazard and risk together
  * Fixed bug in the event based calculator; in the case
    number_of_logic_tree_samples > 0 it was generating incorrect hazard curves.
    Also improved (a lot) the performance in this case.
  * Fixed a tricky bug happening when some tectonic region type are filtered
    away.
  * The event based risk calculator now save only the non-zero losses in
    the table event_loss_asset.
  * Added a CSV exporter for the Stochastic Event Sets, for debugging purposes.
  * The GMF CSV exporter now sorts the output by rupture tag.

  [Matteo Nastasi]
  * Each pull request must be accompanied by an update of the debian
    changelog now.

 -- Matteo Nastasi (GEM Foundation) <nastasi@openquake.org>  Thu, 07 May 2015 11:33:24 +0200

python-oq-engine (1.3.0-1) precise; urgency=low

  [Matteo Nastasi]
  * gunzip xml demos files after copied into /usr/openquake/engine directory

 -- Matteo Nastasi (GEM Foundation) <nastasi@openquake.org>  Thu, 26 Feb 2015 16:35:20 +0100

python-oq-engine (1.3.0-0) precise; urgency=low

  [Michele Simionato]
  * Updated python-django dependency >= 1.6.1, (our repository already
    includes a backported version for Ubuntu 'precise' 12.04); this change
    makes unnecessary "standard_conforming_strings" postgresql configuration
    variable setting
  * The event based risk calculator is able to disaggregate the event loss
    table per asset. To enable this feature, just list the assets you are
    interested in in the job.ini file: "specific_assets = a1 a2 a3"
  * We have a new hazard calculator, which can be invoked by setting in the
    job.ini file: "calculation_mode = classical_tiling"
    This calculators is the same as the classical calculator (i.e. you will
    get the same numbers) but instead of considering all the hazard sites at
    once, it splits them in tiles and compute the hazard curves for each tile
    sequentially. The intended usage is for very large calculations that
    exceed the available memory. It is especially convenient when you have
    very large logic trees and you are interested only in the statistics (i.e.
    mean curves and quantile curves). In that case you should use it with the
    option individual_curves=false. Notice that this calculator is still in
    an experimental stage and at the moment is does not support UHS curves.
    Hazard maps and hazard curves are supported.
  * We have a new risk calculator, which can be invoked by setting in the
    job.ini file: "calculation_mode = classical_damage"
    This calculator is able to compute the damage distribution for each asset
    starting from the hazard curves produced by the classical
    (or classical_tiling) calculator and a set of fragility functions. Also
    this calculator should be considered in experimental stage.
  * A significant change has been made when the parameter
    number_of_logic_tree_samples is set to a non-zero value. Now, if a branch
    of the source model logic tree is sampled twice we will generate the
    ruptures twice; before the ruptures were generated once and counted twice.
    For the classical calculator there is no effect on the numbers (sampling
    the same branch twice will produce two copies of identical ruptures);
    however, for the event based calculator, sampling the same branch twice
    will produce different ruptures. For instance, in the case of a simple
    source model with a single tectonic region type, before we would have
    generated a single file with the stochastic event sets, now we generate
    number_of_logic_tree_samples files with different stochastic event sets.
    The previous behavior was an optimization-induced bug.
  * Better validation of the input files (fragility models, job.ini)
  * The ability to extract the sites from the site_model.xml file
  * Several missing QA tests have been added
  * The export mechanism has been enhanced and more outputs are being exported
    in CSV format
  * New parameter complex_fault_mesh_spacing
  * Some error messages have been improved
  * A lot of functionality has been ported from the engine to oq-lite,
    i.e.  a lite version of the engine that does not depend on
    PostgreSQL/PostGIS/Django nor from RabbitMQ/Celery. This version is
    much easier to install than the regular engine and it is meant for
    small/medium computation that do not require a cluster. The engine
    demos, have been moved to the oq-risklib repository, so that they can
    be run via the oq-lite command without installing the full engine.
  * Currently the following calculators have been ported (all are to be
    intended as experimental): classical hazard, classical tiling, event
    based hazard, scenario hazard, classical risk, scenario damage,
    classical damage.

 -- Matteo Nastasi (GEM Foundation) <nastasi@openquake.org>  Thu, 26 Feb 2015 10:44:03 +0100

python-oq-engine (1.2.2-0) precise; urgency=low

  * consistency in version management between debian/ubuntu package and
    library from git sources

 -- Matteo Nastasi (GEM Foundation) <nastasi@openquake.org>  Thu, 18 Dec 2014 16:25:05 +0100

python-oq-engine (1.2.1-2) precise; urgency=low

  * Fixed custom dependencies versions (again)

 -- Matteo Nastasi (GEM Foundation) <nastasi@openquake.org>  Tue, 16 Dec 2014 10:48:19 +0100

python-oq-engine (1.2.1-1) precise; urgency=low

  * Fixed custom dependencies versions

 -- Matteo Nastasi (GEM Foundation) <nastasi@openquake.org>  Tue, 16 Dec 2014 09:48:19 +0100

python-oq-engine (1.2.1-0) precise; urgency=low

  * Fixed the logging handler

 -- Matteo Nastasi (GEM Foundation) <nastasi@openquake.org>  Mon, 15 Dec 2014 10:17:30 +0100

python-oq-engine (1.2.0-3) precise; urgency=low

  * Add constraint on python-django dependency version

 -- Matteo Nastasi (GEM Foundation) <nastasi@openquake.org>  Thu, 11 Dec 2014 10:04:45 +0100

python-oq-engine (1.2.0-2) precise; urgency=low

  * More precise exception message

 -- Matteo Nastasi (GEM Foundation) <nastasi@openquake.org>  Wed, 10 Dec 2014 16:21:06 +0100

python-oq-engine (1.2.0-1) precise; urgency=low

  * Bugs fixed in 1.2 release: http://goo.gl/GjbF2r
  * Replace a reference to the 'openquake' command with 'oq-engine'
  * Moved the expected outputs of the ScenarioDamage QA tests in qa_tests_data
  * Moved the logic tree realizations into commonlib
  * It is now possible to compute the uniform spectra even when
    individual_curves is false
  * Reduced the precision when exporting GMFs to XML
  * Fixed test_job_from_file
  * Delayed the OqParam validation
  * Simplified the monitoring
  * Extract the QA tests data from the engine
  * Renamed commonlib.general -> baselib.general
  * Removed the dependency from oq-commonlib
  * Avoid warning no XML exporter for event_loss
  * Update packager and postinst to use the openquake2 db (new default one)
  * Use shallow-clone to improve CI builds speed
  * Download calculation results as files
  * Added an API to retrieve the engine version
  * Unified the export framework for hazard and risk
  * Fast export of the GMFs
  * Fast scenario export
  * Fixed test_is_readable_all_files_lack_permissions when run as root
  * Now 'test_script_lower_than_current_version' does not require an Internet
    connection
  * Warn the user if she asks for statistical outputs but using a single hazard
    output
  * Move the calculation of input/output weights into commonlib
  * Changed the export_dir in several tests
  * Now the packagers makes a HTML report with the performances of the demos
  * Remove hardcoded references to openquake2 in oq_create_db
  * Move JobStats creation inside job_from_file
  * Fixed precision
  * Align openquake_worker.cfg with openquake.cfg
  * Implement memory hard limit control
  * Using commonlib.readinput.get_source_models
  * Check that the hazard calculation mode is consistent with risk calculation
    mode
  * Rollback only if a transaction is on
  * Fixed a bug in export_risk
  * Daily html report
  * Reflected the API change in commonlib.readinput.get_oqparam
  * Updated the engine to cope with the changes in risklib and commonlib
  * Fixed the name of the SES file
  * Changed some hard-coded weights in general.py
  * Changed the import of the calc module
  * Drop risk calculation table
  * Simplified the risk calculators
  * Reflected the API change in hazardlib.calc.gmf.GmfComputer
  * Added a test for duplicated tags in import_gmf_scenario.py
  * Implemented losses per event per asset
  * Dependency check
  * Removed more risk unit tests
  * Removed another couple of redundant tests
  * Remove check on setup.py version since now it's taken from init
  * Fixed _calc_to_response_data
  * Fixed bug when running risk calculations from the platform
  * openquake wrapper script
  * Changed version number in setup.py too
  * Updated version to 1.2
  * Renamed nrml_version->commonlib_version
  * Fixed a bug in the engine server (wrong calculation_id)
  * Fix oq-engine command name in output list
  * Removed the dependency from nrmllib
  * Fixed two merge errors
  * Important fixes pre-2.0 copied from the better-risk branch
  * Renamed the command openquake->oq-engine
  * Change ses collection
  * Fixed the migration script 0007
  * Fixed a bug with the quantile_hazard_curves attribute
  * Removed EventBasedHazardCalculatorTestCase
  * Remove the hazard_calculation table
  * correct complex source for wrong order in edges points
  * missing file open fixed
  * Removed routing tests
  * Added the script correct_complex_sources
  * Complex surf validation
  * Insert the IMT in the db, if not already there
  * The intensity measure types are now sorted also in the scenario calculator
  * Simplified the QA test scenario_damage/case_4
  * Enable 'set -x' when $GEM_SET_DEBUG is true
  * Remove a try finally in engine server task.py
  * Simplification because now the maximum_distance is mandatory
  * Fixed a wrong source model used in the Event Based export test
  * Fixed the what_if_I_upgrade check
  * Added a table imt_taxonomy
  * Fixed the management of missing db upgrades
  * Now the engine is using the new validation mechanism for the hazard sources
  * Fixed the name of a field (risk_job_id->job_id)
  * Special case when the hazard is known at the exact sites of the assets
  * Moved the epsilons from the getters to the database
  * Update the database name in openquake_worker.cfg
  * Removed the old validation mechanism
  * The parameter concurrent_tasks must be available to the workers too
  * Solved the problem with UHS
  * Fixed master https://ci.openquake.org/job/master_oq-engine/1208
  * If individual_curves is set, multi-imt curves must not be generated
  * --what-if-I-upgrade functionality
  * Stats only
  * Short output summary
  * Removed task_no
  * Hazard curves from gmfs
  * Fixed a critical bug with --hazard-output-id
  * Fix the test check_limits_event_based
  * Changed the output_weight for the event based calculator
  * Introduced --hazard-job-id and made it possible to reuse exposures imported
    in the hazard part of the computation
  * Replaced the ScenarioGetter with the GroundMotionFieldGetter
  * Return loss matrix
  * Removed --schema-path from oq_create_db
  * Calculation limits
  * Fixed a bug on tablespace permissions
  * Make the event based calculator more debuggable
  * Added the column uniq_ruptures to the table source_info
  * Db migrations
  * Db migrations 2
  * Saved more sources in source_info
  * Perform means and quantiles in memory
  * Parallel filtering
  * Reintroduce the 'terminate_job_when_celery_is_down' config option
  * Fix risk disaggregation
  * Ordering the sources after filtering-splitting
  * Source ordering
  * Gmf from ruptures
  * Fixed a stupid bug with OQ_TERMINATE_JOB_WHEN_CELERY_IS_DOWN
  * Introduced a variable OQ_TERMINATE_JOB_WHEN_CELERY_IS_DOWN
  * The random seeds have now a default value of 42
  * Added a check for invalid quantile computations
  * Now hazard calculations can be deleted safely
  * Add a file openquake_worker.cfg to be read in the workers
  * Simplified the LOG_FORMAT by removing the name
  * Avoid an ugly error when no tasks are spawned
  * Added a view on the event loss table for convenience of analysis
  * Epsilon sampling feature
  * Distribute-by-rupture phase 2
  * Restored distribution-by-rupture in the event based calculator
  * Provide a good error message when a source model contains GSIMs not in the
    file gsim_logic_tree
  * Moved parse_config from the engine to commonlib
  * Added a test checking the existence of the __init__.py files and fixed the
    QA test classical/case_15
  * Refactored initialize_realizations and added a warning when
    num_samples > num_realizations
  * Fixed a missing import
  * Saving the rupture hypocenter fully into the database
  * Removed an offending ALTER OWNER
  * Source info table
  * Added a test for sampling a large source model logic tree
  * Hazard curves from gmfs
  * Removed num_sites and num_sources from job_stats
  * Removed redundant tests
  * Retrieved the correct output directly, not via an order by
  * Making use of commonlib.parallel in the engine
  * Enhanced qatest_1, so that it subsumes regression_1 and regression_2
  * Taking advantage of the new riskloaders in commonlib
  * Added a missing integer cast
  * Changed disagg/case_1 to use full enumeration
  * Fixed the ordering of the ruptures in the event based calculator
  * Fixed a bug in the GroundMotionValuesGetter
  * Reflected the API change in refactor-risk-model
  * Sent the tectonic region types with less sources first, and fixed
    an ordering bug in a QA test
  * Turn AMQPChannelExceptions into warnings
  * Hide the SES output from a scenario calculator
  * Add a debug flag to enable set -x in packager.sh
  * Better task spawning
  * Reflected the changes to the GmfComputer in hazardlib
  * Fixed the bug in the risk event based calculator with multiple realizations
  * Fix gmf duplication
  * Removed the need for logictree.enumerate_paths
  * Fixed a small bug
  * Removed a commonlib dependency breaking the oqcreate script
  * Now the indices of the filtered sites are stored in the
    ProbabilisticRupture table
  * Fixed another import
  * Fixed a wrong import
  * Moved logictree to commonlib and fixed all the tests
  * Removed the obsolete table hzrdr.ses and small refactoring
  * Tasks with fewer assets are submitted first
  * Better parallelization of the risk calculators
  * Reducing the celery timeout from 30s to 3s
  * Fixed a tricky bug in the scenario calculator with duplicate imts
  * Fixed the ScenarioExportTestCase by changing the position of the points
  * The scenario calculator is now block-size independent
  * Use only the relevant tectonic region types to build the GMPE logic tree
  * Fixed a broadcasting in the classical calculator
  * Saving memory on the controller node
  * Restored the source model sampling feature
  * Complex logic tree test
  * Solved the block size dependence in the risk calculators
  * Fixed a critical ordering bug
  * Changed the _do_run_calc signature
  * Avoid returning duplicated data in the classical calculator
  * Changed the order of the statements in 01-remove-cnode_stats.sql
  * Added a cache on the GSIMs for the probabilities of no exceedence in the
    classical calculator
  * Fix the export of GmfSets in the case of multiple source models
  * Fixed underflow error in postgres
  * Fixed a bug with celery ping
  * Avoid errors on signals when the engine is run through the server
  * Errors in a task are converted into a RuntimeError
  * Remove calculation unit
  * The IML must be extrapolated to zero for large poes
  * Log a warning when more than 80% of the memory is used
  * Refactored the hazard getters
  * Removed the SES table
  * Added a nice error message for far away sources
  * Add support in the engine for a local_settings.py
  * Send the site collection via rabbitmq, not via the database
  * Improvements to the CeleryNodeMonitor
  * Minimal tweaks to the risk calculators
  * Save the number of sites in JobStats as soon as it is available
  * Fix branch var to be compliant within the new CI git plugin
  * Restored the lost fine monitoring on the hazard getters
  * Cluster monitor
  * Celery check
  * Removed the obsolete table uiapi.cnode_stats
  * Make use of the light site collection introduced in hazardlib
  * Optimize the disaggregation calculator
  * Fix a memory leak of celery
  * Remove python-gdal and fix issue with postinst
  * Manual pickling/unpickling
  * Updates Copyright to 2014
  * The rupture tag must be unique
  * Turn SIGTERM into SIGINT
  * Remove another engine-server test script from pylint
  * Removed the dependency on the current working directory from
    utils_config_test
  * Replace README.txt with README.md in the packager script
  * Increase the tolerance in the disaggregation test
  * Readme merge
  * Avoid storing copies of the ruptures
  * Untrapped exceptions in oqtask give ugly error messages
  * Support for posting zipfiles to the engine-server
  * Using iter_native in celery
  * Added test for the loss_fraction exporter
  * Fixed a missing loss_type in export_loss_fraction_xml
  * Merging the engine server inside the engine repository
  * Removing ruptures phase 2
  * Restored qatest 1
  * Added tests for failing computations
  * Removed the progress handler from the engine
  * Better error and logging management
  * Exclude tests folder from pylint check
  * Fixing the build master_oq-engine #790
  * Ruptures are not read from the database anymore, only written
  * In development mode celery is automatically started/stopped together with
    the engine server
  * Remove common directory from risk demos
  * Remove duplication hazard risk
  * Removing the duplication run_hazard/run_risk in engine.py
  * Renamed directories and packages to be consistent with GEM conventions
  * Fixed test_initialize_sources
  * Getting a more uniform distribution of the tasks
  * Remove celery
  * Remove time_span from disaggregation calculator
  * Return the traceback from celery to the controller node
  * If there are no GMVs within the maximum distance for the given assets, the
    computation should not fail with an ugly error but print a warning
  * Better error management
  * Fixed a stupid error in compute_hazard_curves
  * Support for non-parametric sources
  * Fixed the issue of slow sources
  * Fixed the two upgrade scripts breaking the migration from 1.0 to 1.1
  * Add --export-hazard-outputs and --export-risk-outputs switches; also add
    geojson export for hazard curves
  * Light monitor
  * Set CELERY_MAX_CACHED_RESULTS = 1
  * Changed from relative path to full path
  * Fix the feature "import gmf scenario data from file"
  * version: remove warning for pkg install + git program installed case
  * Remove block_size and point_source_block_size
  * Move the unit tests inside the openquake.engine directory
  * Version visualization improvement
  * Added missing CASCADE on a DB migration script
  * Raised the tolerance in ClassicalHazardCase13TestCase
  * In the event based calculator split by ruptures, not by SES
  * BROKER_POOL_LIMIT is causing problem so set it to none
  * Split area sources
  * Force BROKER_POOL_LIMIT to 10
  * Fixed an upgrade script
  * Prefiltering sources in all calculators
  * Savaged the easy part of the work on the decouple-logic-trees branch
  * Changed the way hazard map are interpolated
  * Fixed a bug with static urls
  * Remove database related code
  * Removed hazard curve progress
  * Improved the IMT management in the engine by leveraging the new
    functionality in hazardlib
  * Configuration file for storing oq-platform connection parameters
  * Add loss type to risk outputs
  * Remove parsed source
  * Fix remove demos symlinks
  * gmf.lt_realization_id can be NULL
  * Fixed the _prep_geometry feature of Risk and Hazard calculations
  * Remove a reference to the removed view hzrdr.gmf_family
  * Engine-Server: support for multiple platform installations
  * Removed the complete_logic_tree flags
  * Fixed setup.py
  * Removed the SourceProgress table
  * New risk demos
  * Run a risk calculation
  * Remove validation on site models
  * Removed the rest of the stuff related to the supervisor
  * Removed the supervisor, redis, kombu and related stuff
  * Removed a wrong import
  * An import ordering issue is breaking Jenkins
  * Various small fixes for oq_create_db script
  * Do not register a progress handler if it is not passed
  * Engine Unit test fix
  * Geonode integration
  * Progress Bar support
  * Finally fixed the dependency from the blocksize in the event based
    calculator
  * A simple fix for engine_test.py
  * Replace numpy arrays with postgres array fields in output tables
  * Dump and restore Stochastic Event Set
  * Removed the old distribution and used parallelize as default distribution
    mechanism everywhere
  * Change the distribution in the risk calculators
  * Save in job_stats how much the database increased during the current
    computation
  * Removed calc_num task properly
  * Change dist classical
  * Improve the table job_stats
  * Now the CacheImporter infers the fields from the database, in the right
    order
  * Removed parsed_rupture_model from the db
  * The revoke command should not terminate the workers
  * Remove JobCompletedError
  * Override hazard investigation time in risk event based calculator
  * Companion of https://github.com/gem/oq-engine/pull/1298/
  * Companion of https://github.com/gem/oq-nrmllib/pull/116
  * Simplify schema
  * Filter the sources before storing them in the database
  * Improve the parallelize distribution
  * Fix disaggregation
  * Changed the distance in hazardlib
  * Improve memory consumption in the GMF calculation
  * The file with the exported disagg matrix must contain the poe in the name
  * The multiple sites QA test (classical/case_13) broke
  * Solve the dependency from the parameter concurrent_tasks
  * QA test for multiple sites
  * Cross domain ajax fix for view methods [r=matley] [f=*1234765]
  * Tweaks to make platform calcs work [r=matley] [f=*1234765]
  * Create job and calculation objects in a transaction
  * Make test fixtures optional
  * Get the list of the available magnitude scaling relationships at runtime
  * Save memory when exporting the GMF
  * Fixed a typo in an ordering query
  * Insured loss curves statistics
  * When exporting the GMF, we need to export the rupture tags, not the ids
  * Hazard Curve Parser import update [r=micheles] [f=*trivial]
  * To save space in the db and to avoid running into the text field size
    limit, change model_content.raw_content to store gzipped content
  * Add a tag to the ruptures
  * Change the dump/restore procedures to work with directories, not tarfiles
  * Fix risk QA tests fixtures
  * Documentation for the REST API
  * Fix hazard_curve_multi export path
  * Revise insured losses algorithm
  * Post-calculation migration
  * Correction of baseline DB revision
  * Review Risk demos
  * A couple of fixes to scenario tests
  * Compute standard deviation of losses
  * Validate time_event
  * Add 404 responses in the case of non-existent artifacts
  * Run calcs, part 2
  * Minor loss map export fix
  * Fix for installing source code via pip/git
  * Remove cache from HazardCurveGetterPerAsset
  * Changed an import from nrmllib
  * Pyflakes fixes to the calculators and engine module
  * Reading logic trees from DB - follow up (fix for a careless refactoring
    error)
  * Raise an error when no gmvs are available in a scenario computation
  * Small fix in dump_hazards.py: the filenames list contained duplicates
  * Add 'engine' functionality to disable the job supervisor
  * Read logic trees from DB (instead of the filesystem)
  * Extend forms.CharField to allow null values
  * Small fixes to the script restore_hazards.py
  * Update test fixtures used for risk scenario calculations
  * Trivial: Some small tweaks/cleanups
  * File parsing fix
  * Risk BaseCalculator refactoring
  * Run calculations via REST API (initial sketch)
  * Better input loading (update to 'engine' API)
  * Update Risk Event Based QA test
  * Fixed a very subtle bug with the ordering of sites
  * Added index to hzrdi.hazard_site
  * Updated tests to the new interface
    of 'openquake.engine.db.models.SiteCollection'
  * Compute ground motion values from Stochastic Event Set
    in a risk calculation
  * "List calc results" views
  * Misc. engine fixes to stabilize the build
  * Record all OQ software versions in oq_job
  * Export to path or file (not just path)
  * Minor fix to risk QA test collection
  * Engine API improvements
  * Hazard map GeoJSON export
  * Refactoring: moved risk calculation logic to risklib
  * GeoJSON loss map support
  * GeoJSON export prep
  * Include API version in URLs
  * 'calc info' views
  * Rough sketch of the 'list calculations' views
  * Export loss_fraction quantile fix
  * Fix 'hazard_curve_multi' export
  * Fix Risk QA test collection (nosetests)
  * Remove site_collection column from the database
  * Pack and risk demos LP: #1197737
  * Added more monitoring to the hazard calculators

 -- Matteo Nastasi (GEM Foundation) <nastasi@openquake.org>  Wed, 10 Dec 2014 11:17:03 +0100

python-oq-engine (1.0.0-1) precise; urgency=low

  * 'occupants' is now a float
  * Hazard curve import tool: updated NRML hazard curve parser
  * Made sure that the task_ids are stored in the performance table soon enough
    (LP: #1180271)
  * Added fixtures for risk tests
  * Some support to compute avg and std for the GMFs (LP: #1192413)
  * Renamed the GMF tables (LP: #1192512)
  * Kill running celery tasks on job failure (LP: #1180271)
  * Removed 'patches' folder
  * Event loss csv: fix delimiting character (LP: #1192179)
  * Fixed restore_hazards_test.py (LP: #1189772)
  * Fix restore hazards (LP: #1189772)
  * Fix risk/classical/case_3 (LP: #1190569)
  * Fix get_asset_chunk unit test
  * Added dumping of ses_collection/ses/ses_rupture (LP: #1189750)
  * Fixed the issue with sequences in restore_hazards.py (LP: #1189772)
  * Risk Probabilistic Event Based Calculator - QA Test
  * Fix the GMF export and tables (LP: #1169078,#1187413)
  * Some work to fix qa_tests/risk/event_based_bcr (LP: #1188497)
  * Run risk demos to test the package (LP: #1188117)
  * Update risk demos
  * renamed units -> number_of_units. Support for asset_category == "population"
    (LP: #1188104)
  * Fixed the z1pt0<->z2pt5 inversion problem (LP: #1186490)
  * Removed the special case for gmf_scenario
  * Exposure DB schema update (LP: #1185488)
  * Fix the site_data table to store one site per row; change gmf_agg to point
    to site_data (LP: #1184603)
  * Fix export of Benefit Cost Ratio calculator outputs. (LP: #1181182)
  * Inserted the GMFs with the CacheInserter instead of the BulkInserter
    (LP: #1184624)
  * Added better instrumentation to the hazard getters
  * Make the engine smart enough to infer the right block size (LP: #1183329)
  * New risk demos (LP: #1180698,#1181182)
  * Time event validation fix (LP: #1181235)
  * Unicode list cast fix
  * Implement distribution by SES in the event based hazard calculator
    (LP: #1040141)
  * Remove gmf scenario (LP: #1170628)
  * Purge gmf table (LP: #1170632)
  * Parallelize the queries of kind "insert into gmf agg" by using the standard
    mechanism (LP: #1178054)
  * Skipped hazard/event_based/case_4/test.py (LP: #1181908)
  * Remove the dependency from the gmf/gmf_set tables in the XML export
    procedure (LP: #1169078)
  * Saved memory in the hazard getters by returning only the distinct GMFs
    (LP: #1175941)
  * Fixed the case of no gmfcollections and cleaned up the post processing
    mechanism (LP: #1176887)
  * Filter the ruptures according to the maximum_distance criterium
    (LP: #1178571)
  * New hazard demos (LP: #1168756)
  * Parallelize insert into gmf_agg table (LP: #1178054)
  * Removed some verbose logs in debug mode (LP: #1170938)
  * lxc sandbox - improved CI with sandboxed source tests (LP: #1177319)
  * Report "calculation", not the job (LP: #1178583)
  * Fix performance_monitor_test.py on Mac OS X (LP: #1177403)
  * Remove config.gem files from demos
  * Vulnerability functions for contents, occupants and non-structural damage
    (LP: #1174231)
  * Improved the memory profiling (LP: #1175941)
  * Cleanup of the hazard getters and small improvements to help the performance
    analysis of risk calculators (LP: #1175941)
  * Add a facility to import hazard_curves from XML files (LP: #1175452)
  * Refactoring of risk calculators (LP: #1175702)
  * Added references to RiskCalculation model
  * --config-file option (LP: #1174316)
  * Update calls to risklib to the latest interface (LP: #1174301)
  * Event-Based Hazard: Better hazard curve / GMF validation (LP: #1167302)
  * Improved hazard doc
  * CONTRIBUTORS.txt
  * DB cleanup
  * --optimize-source-model pre-processing option (LP: #1096867)
  * Relax validation rules on interest rate for benefit-cost ratio analysis
    (LP: #1172324)
  * Support non-unique taxonomy -> IMT association across different
    vulnerability files (LP: #1171782)
  * Point source block size (LP: #1096867)
  * Use "hazard curve multi imt" also when all the realizations are considered
    (LP: #1171389)
  * Fix aggregate loss curve computation (LP: #1171361)
  * Add instrumentation via the EnginePerformanceMonitor to all the calculators
    (LP: #1171060)
  * Replaced run_job_sp with run_hazard_job (LP: #1153512)
  * Cleanup input reuse
  * Simplify hazard getter query
  * Add a forgotten constrain ON DELETE CASCADE on the table gmf_agg
    (LP: #1170637)
  * Mean loss curve computation updated (LP: #1168454,#1169886,#1170630)
  * Changed the generation of hazard_curves to use the gmf_agg table
    (LP: #1169703)
  * Add geospatial index on gmf_agg
  * Fix hazard map and UHS export filenames (include PoE) (LP: #1169988)
  * Lower the parameter ses_per_logic_tree_path in the event_based QA tests to
    make them much faster (LP: #1169883)
  * Fix Event based mean loss curve computation (LP: #1168454)
  * An attempt to solve the memory occupation issue for the event_based risk
    calculator (LP: #1169577)
  * Update event based mean/quantile loss curve computation (LP: #1168454)
  * Fix disagg export file name (LP: #1163276)
  * Include 'investigation_time' in exported UHS XML (LP: #1169106)
  * Raise warnings when invalid/unknown/unnecessary params are specified
    (LP: #1164324)
  * Fix characteristic fault rupture serialization (LP: #1169069)
  * Fixed a bug in event_based/core_test.py due to the version of mock used
    (LP: #1167310)
  * Make sure the generated XML are valid according to NRML (LP: #1169106)
  * Fix the tests of the event_based depending on random number details
    (LP: #1167310)
  * Scenario risk is using "default" connection on a cluster (LP: #1167969)
  * Add a mechanism to populate the db from CSV files, without the need to run
    a fake calculation (LP: #1167310,#1167693)
  * Source model NRML to hazardlib conversion now throws useful error messages
    (LP: #1154512)
  * Organization of hazard exports (LP: #1163276)
  * Some trivial optimizations in Risk Event Based calculator
  * Do not use 'default' user on raw cursors. (LP: #1167776)
  * Removed a bunch of old test fixtures
  * release updated
  * hazard curves in multiple imts (LP: #1160427)
  * Critical fix to disaggregation interpolation (LP: #1167245)
  * Fix setup.py version number
  * Fix char source logic tree validation (LP: #1166756)
  * Update version to 1.0
  * Reflect latest interface changes in risklib (LP: #1166252)
  * Event base performance (LP: #1168233)
  * Fix a "reproducibility" issue when getting hazard sites from exposure
    (LP: #1163818)
  * Disaggregation in event based risk calculator (LP: #1160993)
  * Read 'sites' from 'sites_csv' (LP: #1097618)
  * add debconf tool to manage postgresql.conf file modification
  * Issue 1160993 (LP: #1160993,#1160845)
  * Importing GMF from XML: step 2 (LP: #1160398)
  * Disaggregation of losses by taxonomy (LP: #1160845)
  * Vulnerability model validation (LP: #1157072)
  * Big docs cleanup
  * Mean and quantile Loss map support (LP: #1159865)
  * Event-Based Hazard: Save multi-surface ruptures (LP: #1144225)
  * Fix loss curve export (LP: #1157072)
  * Fix an incorrect parameter in event-based hazard QA tests, cases 2 and 4
  * end-to-end qa tests for Scenario Risk and Scenario Damage
  * Trivial fix for setup.py
  * New E2E regression tests
  * Updated QA tests due to change in risklib
  * Engine cleanup
  * Characteristic source logic tree support (LP: #1144225)
  * Added a script to dump the hazard outputs needed for the risk (LP: #1156998)
  * Remove complete logic tree flags when redundant (LP: #1155904)
  * Do not read risk inputs from fylesystem but from ModelContent
  * Remove --force-inputs feature (LP: #1154552)
  * UHS Export (LP: #1082312)
  * UHS post-processing (LP: #1082312)
  * Fragility model using structure dependent IMT (LP: #1154549)
  * Correct bin/openquake help string for --log-level
  * Hazard post-processing code cleanup (LP: #1082312)
  * Allow Event-Based hazard post-processing to run without celery
  * More event-based hazard QA tests (LP: #1088864)
  * Real errors are masked in the qa_test since the real computation runs in a
    subprocess (LP: #1153512)
  * Minor simplification of the hazard_getter query
  * Correlation model qa tests (LP: #1097646)
  * Vulnerability model using structure dependent intensity measure types
    (LP: #1149270)
  * Fix a broken scenario hazard export test
  * Support for Characteristic Fault Sources (LP: #1144225)
  * Added a missing KILOMETERS_TO_METERS conversion in the hazard_getters
  * Average Losses (LP: #1152237)
  * Improved the error message for unavailable gsims
  * Companion changes to https://github.com/gem/oq-risklib/pull/38
  * Fix 1144741 (LP: #1144741)
  * Fix 1144388 (LP: #1144388)
  * Fixed ordering bug in the XML export of gmf_scenario (LP: #1152172)
  * Don't save hazard curves to the DB which are all zeros (LP: #1096926)
  * Add hazard nose attribute to the hazard QA test
  * Avoid fully qualified name in the XML <uncertaintyModel> tag (LP: #1116398)
  * Fix Scenario Risk calculator
  * New CLI functionality: delete old calculations (LP: #1117052)
  * DB security cleanup (LP: #1117052)
  * Event-Based Hazard Spatial Correlation QA tests (LP: #1099467)
  * Correct OQ engine version in db script
  * Preloaded exposure (LP: #1132902)
  * 1132708 and 1132731 (LP: #1132731)
  * Stabilize classical hazard QA test case 11
  * DB schema bootstrap script now runs silently by default
  * Fix aggregate loss export test
  * Fix a broken disagg/core test
  * Easy hazard getters optimization (LP: #1132708)
  * Fix progress risk
  * Event loss tables (LP: #1132699)
  * Fix the memory occupation issue for the scenario_risk calculator
    (LP: #1132018,#1132017)
  * Performance monitor to measure times and memory occupation of bottleneck
    code (LP: #1132017)
  * Scenario insured losses
  * Version fix (already present fix in master, add a test to verify it)
  * Classical Hazard QA test, SA IMT case (LP: #1073591)
  * Optimize hazard curve insertion (LP: #1100332)
  * updates due to the latest risklib api changes
  * Fixed the bug introduced by change the location field from Geometry to
    Geography
  * "openquake --version broked" fix
  * Fixed bug in the distribution of the realizations logic
  * Simplified the hazard getters so that they are pickleable without effort
  * Update to disaggregation equation (LP: #1116262)
  * Scenario Aggregated Loss
  * Risk maximum distance (LP: #1095582)
  * Add timestamps to calculation summary output (LP: #1129271)
  * More efficient hazard curve update transactions. (LP: #1121825)
  * Scenario risk tests
  * Added parameter taxonomies_from_fragility_model (LP: #1122817)
  * Add a check for missing taxonomies in the scenario_damage calculator
    (LP: #1122817)
  * Add '_update_progress' for clearer profiling (LP: #1121825)
  * Removed many global dictionaries and adopted a convention-over-configuration
    approach
  * Generation of ground motion fields only within a certain distance from the
    rupture (LP: #1121940)
  * Link between Rupture / Stochastic Event Set and Ground motion field outputs
    (LP: #1119553)
  * Fixed the qa_test for scenario_damage
  * Fix HazardCalculation.get_imts()
  * Donot save absolute losses (LP: #1096881)
  * Scenario hazard: fix a reference to the site collection
  * Fixes scenario hazard correlation
  * Scenario risk
  * Changed DmgState to have a foreign key to OqJob, not to Output; also removed
    the CollapseMap special treatment (LP: #1100371)
  * Drop upload table
  * Remove several global dictionaries from the engine
  * Mean and quantile Loss curve computation (LP: #1101270)
  * Cache the SiteCollection to avoid redundant recreation (LP: #1096915)
  * Scenario hazard correlation model (LP: #1097646)

 -- Matteo Nastasi (GEM Foundation) <nastasi@openquake.org>  Mon, 24 Jun 2013 17:39:07 +0200

python-oq-engine (0.9.1-1) precise; urgency=low

  * upstream release

 -- Matteo Nastasi (GEM Foundation) <nastasi@openquake.org>  Mon, 11 Feb 2013 11:00:54 +0100

python-oq-engine (0.8.3-3) precise; urgency=low

  * Add missing monitor.py source

 -- Muharem Hrnjadovic <mh@foldr3.com>  Tue, 23 Oct 2012 10:16:18 +0200

python-oq-engine (0.8.3-2) precise; urgency=low

  * Use arch-independent JAVA_HOME env. variable values (LP: #1069804)

 -- Muharem Hrnjadovic <mh@foldr3.com>  Mon, 22 Oct 2012 15:30:39 +0200

python-oq-engine (0.8.3-1) precise; urgency=low

  * upstream release

 -- Muharem Hrnjadovic <mh@foldr3.com>  Fri, 19 Oct 2012 19:53:00 +0200

python-oq-engine (0.8.2-5) precise; urgency=low

  * Make sure the vs30_type param is capitalized (LP: #1050792)

 -- Muharem Hrnjadovic <mh@foldr3.com>  Fri, 21 Sep 2012 12:01:34 +0200

python-oq-engine (0.8.2-4) precise; urgency=low

  * fix JAVA_HOME value so it works in ubuntu 12.04 LTS (LP: #1051941)

 -- Muharem Hrnjadovic <mh@foldr3.com>  Mon, 17 Sep 2012 14:52:12 +0200

python-oq-engine (0.8.2-3) precise; urgency=low

  * Insured loss probabilistic event based calculator (LP: #1045318)

 -- Muharem Hrnjadovic <mh@foldr3.com>  Wed, 05 Sep 2012 09:22:36 +0200

python-oq-engine (0.8.2-2) precise; urgency=low

  * remove namespace/module ambiguity

 -- Muharem Hrnjadovic <mh@foldr3.com>  Tue, 04 Sep 2012 17:08:17 +0200

python-oq-engine (0.8.2-1) precise; urgency=low

  * Upstream release (LP: #1045214)

 -- Muharem Hrnjadovic <mh@foldr3.com>  Tue, 04 Sep 2012 08:52:53 +0200

python-oq-engine (0.8.1-5) precise; urgency=low

  * rm threaded serialization patch (since it increases overall run time)

 -- Muharem Hrnjadovic <mh@foldr3.com>  Wed, 25 Jul 2012 17:01:32 +0200

python-oq-engine (0.8.1-4) precise; urgency=low

  * Try threaded serialization in order to fix performance regression
    (LP: #1027874)

 -- Muharem Hrnjadovic <mh@foldr3.com>  Mon, 23 Jul 2012 13:21:32 +0200

python-oq-engine (0.8.1-3) precise; urgency=low

  * Fix import exception when DJANGO_SETTINGS_MODULE is not set (LP: #1027776)

 -- Muharem Hrnjadovic <mh@foldr3.com>  Mon, 23 Jul 2012 09:08:01 +0200

python-oq-engine (0.8.1-2) precise; urgency=low

  * Fix for region discretization bug (LP: #1027041)

 -- Muharem Hrnjadovic <mh@foldr3.com>  Sun, 22 Jul 2012 10:12:25 +0200

python-oq-engine (0.8.1-1) precise; urgency=low

  * new upstream release (LP: #1027030)

 -- Muharem Hrnjadovic <mh@foldr3.com>  Fri, 20 Jul 2012 15:06:18 +0200

python-oq-engine (0.7.0-4) precise; urgency=low

  * fix typo in oq_restart script (LP: #994565)

 -- Muharem Hrnjadovic <mh@foldr3.com>  Fri, 04 May 2012 15:01:54 +0200

python-oq-engine (0.7.0-3) precise; urgency=low

  * Correct the version displayed by OpenQuake (on demand).

 -- Muharem Hrnjadovic <mh@foldr3.com>  Fri, 04 May 2012 08:20:18 +0200

python-oq-engine (0.7.0-2) oneiric; urgency=low

  * Fix bug in the classical PSHA calculator (LP: #984055)

 -- Muharem Hrnjadovic <mh@foldr3.com>  Wed, 02 May 2012 22:00:59 +0200

python-oq-engine (0.7.0-1) oneiric; urgency=low

  * Upstream release, rev. 0.7.0

 -- Muharem Hrnjadovic <mh@foldr3.com>  Wed, 02 May 2012 21:34:03 +0200

python-oq-engine (0.6.1-9) oneiric; urgency=low

  * Fix db router config for the oqmif schema (LP: #993256)

 -- Muharem Hrnjadovic <mh@foldr3.com>  Wed, 02 May 2012 15:23:40 +0200

python-oq-engine (0.6.1-8) oneiric; urgency=low

  * Re-apply fix for ERROR: role "oq_ged4gem" does not exist (LP: #968056)

 -- Muharem Hrnjadovic <mh@foldr3.com>  Wed, 02 May 2012 10:23:40 +0200

python-oq-engine (0.6.1-7) oneiric; urgency=low

  * delete obsolete .pyc files in /usr/openquake (LP: #984912)

 -- Muharem Hrnjadovic <mh@foldr3.com>  Thu, 19 Apr 2012 10:28:45 +0200

python-oq-engine (0.6.1-6) oneiric; urgency=low

  * Remove spurious 'oqmif' db user from settings.py (LP: #980769)

 -- Muharem Hrnjadovic <mh@foldr3.com>  Fri, 13 Apr 2012 14:35:54 +0200

python-oq-engine (0.6.1-5) oneiric; urgency=low

  * Pass the postgres port to the 'createlang' command as well.

 -- Muharem Hrnjadovic <mh@foldr3.com>  Fri, 13 Apr 2012 10:37:26 +0200

python-oq-engine (0.6.1-4) oneiric; urgency=low

  * Fix psql invocation.

 -- Muharem Hrnjadovic <mh@foldr3.com>  Fri, 13 Apr 2012 06:01:12 +0200

python-oq-engine (0.6.1-3) oneiric; urgency=low

  * Support machines with multiple postgres versions (LP: #979881)

 -- Muharem Hrnjadovic <mh@foldr3.com>  Fri, 13 Apr 2012 05:49:41 +0200

python-oq-engine (0.6.1-2) oneiric; urgency=low

  * Fix oq_restart_workers script so it uses the correct db table (oq_job)

 -- Muharem Hrnjadovic <mh@foldr3.com>  Wed, 04 Apr 2012 11:29:36 +0200

python-oq-engine (0.6.1-1) oneiric; urgency=low

  * OpenQuake 0.6.1 upstream release (LP: #971541)

 -- Muharem Hrnjadovic <mh@foldr3.com>  Tue, 03 Apr 2012 08:52:39 +0200

python-oq-engine (0.6.0-15) oneiric; urgency=low

  * Support machines with multiple postgres versions (LP: #979881)

 -- Muharem Hrnjadovic <mh@foldr3.com>  Thu, 12 Apr 2012 18:56:58 +0200

python-oq-engine (0.6.0-14) oneiric; urgency=low

  * Improved version string, post-installation actions

 -- Muharem Hrnjadovic <mh@foldr3.com>  Fri, 30 Mar 2012 17:21:40 +0200

python-oq-engine (0.6.0-13) oneiric; urgency=low

  * proper fix for GMF serialization problem (LP: #969014)

 -- Muharem Hrnjadovic <mh@foldr3.com>  Fri, 30 Mar 2012 15:14:41 +0200

python-oq-engine (0.6.0-12) oneiric; urgency=low

  * Fix GMF serialization in the hazard event based calculator (LP: #969014)

 -- Muharem Hrnjadovic <mh@foldr3.com>  Fri, 30 Mar 2012 12:15:44 +0200

python-oq-engine (0.6.0-11) oneiric; urgency=low

  * Fix ERROR: role "oq_ged4gem" does not exist (LP: #968056)

 -- Muharem Hrnjadovic <mh@foldr3.com>  Thu, 29 Mar 2012 10:44:23 +0200

python-oq-engine (0.6.0-10) oneiric; urgency=low

  * Fix BaseHazardCalculator, so self.calc gets initialized.

 -- Muharem Hrnjadovic <mh@foldr3.com>  Fri, 23 Mar 2012 07:20:47 +0100

python-oq-engine (0.6.0-9) oneiric; urgency=low

  * Turn off accidental worker-side logic tree processing (LP: #962788)

 -- Muharem Hrnjadovic <mh@foldr3.com>  Fri, 23 Mar 2012 06:27:36 +0100

python-oq-engine (0.6.0-8) oneiric; urgency=low

  * Package tested and ready for deployment.

 -- Muharem Hrnjadovic <mh@foldr3.com>  Tue, 20 Mar 2012 15:54:31 +0100

python-oq-engine (0.6.0-7) oneiric; urgency=low

  * All demos pass, rebuild this package

 -- Muharem Hrnjadovic <mh@foldr3.com>  Wed, 07 Mar 2012 18:12:26 +0100

python-oq-engine (0.6.0-6) oneiric; urgency=low

  * Another db user fix

 -- Muharem Hrnjadovic <mh@foldr3.com>  Wed, 07 Mar 2012 17:18:31 +0100

python-oq-engine (0.6.0-5) oneiric; urgency=low

  * Fix database users

 -- Muharem Hrnjadovic <mh@foldr3.com>  Wed, 07 Mar 2012 16:39:49 +0100

python-oq-engine (0.6.0-4) oneiric; urgency=low

  * Fix distro series

 -- Muharem Hrnjadovic <mh@foldr3.com>  Wed, 07 Mar 2012 09:25:57 +0100

python-oq-engine (0.6.0-3) precise; urgency=low

  * Added license file

 -- Muharem Hrnjadovic <mh@foldr3.com>  Wed, 07 Mar 2012 08:35:12 +0100

python-oq-engine (0.6.0-2) oneiric; urgency=low

  * added sample celeryconfig.py file

 -- Muharem Hrnjadovic <mh@foldr3.com>  Mon, 05 Mar 2012 20:07:23 +0100

python-oq-engine (0.6.0-1) oneiric; urgency=low

  * OpenQuake rev. 0.6.0 upstream release (LP: #946879)
  * add postgresql-plpython-9.1 dependency (LP: #929429)

 -- Muharem Hrnjadovic <mh@foldr3.com>  Mon, 05 Mar 2012 11:05:22 +0100

python-oq-engine (0.5.1-2) oneiric; urgency=low

  * add postrm script (LP: #906613)

 -- Muharem Hrnjadovic <mh@foldr3.com>  Thu, 02 Feb 2012 13:00:06 +0100

python-oq-engine (0.5.1-1) oneiric; urgency=low

  * 0.5.1 upstream release (LP: #925339)

 -- Muharem Hrnjadovic <mh@foldr3.com>  Thu, 02 Feb 2012 10:11:58 +0100

python-oq-engine (0.5.0-9) oneiric; urgency=low

  * Fix error resulting from backporting code.

 -- Muharem Hrnjadovic <mh@foldr3.com>  Wed, 25 Jan 2012 16:27:49 +0100

python-oq-engine (0.5.0-8) oneiric; urgency=low

  * Fix hazard map serialization failure (LP: #921604)

 -- Muharem Hrnjadovic <mh@foldr3.com>  Wed, 25 Jan 2012 16:06:54 +0100

python-oq-engine (0.5.0-7) oneiric; urgency=low

  * Remove one last 'sudo' from db setup script

 -- Muharem Hrnjadovic <mh@foldr3.com>  Wed, 25 Jan 2012 12:17:35 +0100

python-oq-engine (0.5.0-6) oneiric; urgency=low

  * NRML files are written only once (LP: #914614)
  * optimize parallel results collection (LP: #914613)
  * fix "current realization" progress counter value (LP: #914477)

 -- Muharem Hrnjadovic <mh@foldr3.com>  Thu, 19 Jan 2012 15:16:51 +0100

python-oq-engine (0.5.0-5) oneiric; urgency=low

  * Revert to the usual database user names.

 -- Muharem Hrnjadovic <mh@foldr3.com>  Tue, 10 Jan 2012 10:49:49 +0100

python-oq-engine (0.5.0-4) oneiric; urgency=low

  * Remove "sudo" from db setup script (LP: #914139)

 -- Muharem Hrnjadovic <mh@foldr3.com>  Tue, 10 Jan 2012 08:18:14 +0100

python-oq-engine (0.5.0-3) oneiric; urgency=low

  * Fix demo files.

 -- Muharem Hrnjadovic <mh@foldr3.com>  Mon, 09 Jan 2012 21:10:08 +0100

python-oq-engine (0.5.0-2) oneiric; urgency=low

  * Calculation and serialization are to be carried out in parallel
    (LP: #910985)

 -- Muharem Hrnjadovic <mh@foldr3.com>  Mon, 09 Jan 2012 15:53:05 +0100

python-oq-engine (0.5.0-1) oneiric; urgency=low

  * Prepare rel. 0.5.0 of python-oq-engine (LP: #913540)
  * set JAVA_HOME for celeryd (LP: #911697)

 -- Muharem Hrnjadovic <mh@foldr3.com>  Mon, 09 Jan 2012 07:15:31 +0100

python-oq-engine (0.4.6-11) oneiric; urgency=low

  * Facilitate java-side kvs connection caching
    (LP: #894261, #907760, #907993).

 -- Muharem Hrnjadovic <mh@foldr3.com>  Mon, 02 Jan 2012 13:42:42 +0100

python-oq-engine (0.4.6-10) oneiric; urgency=low

  * Only use one amqp log handler per celery worker (LP: #907360).

 -- Muharem Hrnjadovic <mh@foldr3.com>  Mon, 02 Jan 2012 13:10:50 +0100

python-oq-engine (0.4.6-9) oneiric; urgency=low

  * add a debian/preinst script that makes sure we have no garbage
    from previous package installation lying around (LP: #906613).

 -- Muharem Hrnjadovic <mh@foldr3.com>  Tue, 20 Dec 2011 10:43:12 +0100

python-oq-engine (0.4.6-8) oneiric; urgency=low

  * Repackage 0.4.6-6 (no asynchronous classical PSHA code)
    for oneiric (also fix the postgres-9.1 issues).

 -- Muharem Hrnjadovic <mh@foldr3.com>  Fri, 16 Dec 2011 11:34:47 +0100

python-oq-engine (0.4.6-6) oneiric; urgency=low

  * Make sure /var/lib/openquake/disagg-results exists and has an
    appropriate owner and permissions (LP: #904659)

 -- Muharem Hrnjadovic <mh@foldr3.com>  Thu, 15 Dec 2011 12:26:28 +0100

python-oq-engine (0.4.6-5) natty; urgency=low

  * Make sure the demos that were broken in 0.4.6 are not installed
    (LP: #901112)

 -- Muharem Hrnjadovic <mh@foldr3.com>  Fri, 09 Dec 2011 16:40:50 +0100

python-oq-engine (0.4.6-4) natty; urgency=low

  * Tolerate the failure of chown and/or chmod on /var/lib/openquake
    (LP: #902083)

 -- Muharem Hrnjadovic <mh@foldr3.com>  Fri, 09 Dec 2011 10:38:46 +0100

python-oq-engine (0.4.6-3) natty; urgency=low

  * Remove UHS changes in order to fix python-java-bridge failures
    (LP: #900617)

 -- Muharem Hrnjadovic <mh@foldr3.com>  Fri, 09 Dec 2011 07:51:19 +0100

python-oq-engine (0.4.6-2) oneiric; urgency=low

  * Add missing dependency, python-h5py (LP: #900300)

 -- Muharem Hrnjadovic <mh@foldr3.com>  Mon, 05 Dec 2011 15:09:37 +0100

python-oq-engine (0.4.6-1) oneiric; urgency=low

  * Upstream release (LP: #898634)
  * Make postgres dependencies less version dependent (LP: #898622)

 -- Muharem Hrnjadovic <mh@foldr3.com>  Mon, 05 Dec 2011 10:51:46 +0100

python-oq-engine (0.4.4-19) oneiric; urgency=low

  * Functions called from celery tasks should not make use of logic trees
    (LP: #880743)

 -- Muharem Hrnjadovic <mh@foldr3.com>  Mon, 24 Oct 2011 14:37:41 +0200

python-oq-engine (0.4.4-18) oneiric; urgency=low

  * Add python-setuptools as a python-oq-engine dependency (LP: #877915)

 -- Muharem Hrnjadovic <mh@foldr3.com>  Sun, 23 Oct 2011 18:29:41 +0200

python-oq-engine (0.4.4-17) oneiric; urgency=low

  * Refresh the demos and make sure the newest ones are always installed
    under /usr/openquake/demos

 -- Muharem Hrnjadovic <mh@foldr3.com>  Sun, 23 Oct 2011 18:12:59 +0200

python-oq-engine (0.4.4-16) oneiric; urgency=low

  * Remove superfluous OPENQUAKE_ROOT import.

 -- Muharem Hrnjadovic <mh@foldr3.com>  Sun, 23 Oct 2011 16:42:17 +0200

python-oq-engine (0.4.4-15) oneiric; urgency=low

  * Added the python code needed for the new logic tree implementation
    (LP: #879451)

 -- Muharem Hrnjadovic <mh@foldr3.com>  Sun, 23 Oct 2011 12:27:15 +0200

python-oq-engine (0.4.4-14) oneiric; urgency=low

  * leave exceptions raised by celery tasks alone (LP: #878736)

 -- Muharem Hrnjadovic <mh@foldr3.com>  Thu, 20 Oct 2011 12:30:50 +0200

python-oq-engine (0.4.4-13) oneiric; urgency=low

  * Avoid failures while reraising exceptions (LP: #877992)

 -- Muharem Hrnjadovic <mh@foldr3.com>  Wed, 19 Oct 2011 15:03:58 +0200

python-oq-engine (0.4.4-12) natty; urgency=low

  * Impose upper limit on JVM memory usage (LP: #821002)

 -- Muharem Hrnjadovic <mh@foldr3.com>  Mon, 17 Oct 2011 17:35:40 +0200

python-oq-engine (0.4.4-11) oneiric; urgency=low

  * add python-oq-engine_0.4.4.orig.tar.gz to upload

 -- Muharem Hrnjadovic <mh@foldr3.com>  Fri, 14 Oct 2011 11:57:11 +0200

python-oq-engine (0.4.4-10) oneiric; urgency=low

  * Ubuntu 11.10 upload.

 -- Muharem Hrnjadovic <mh@foldr3.com>  Fri, 14 Oct 2011 11:37:17 +0200

python-oq-engine (0.4.4-9) natty; urgency=low

  * 'new_in_this_release' files apply to latest upgrade (LP: #873205)

 -- Muharem Hrnjadovic <mh@foldr3.com>  Thu, 13 Oct 2011 10:36:04 +0200

python-oq-engine (0.4.4-8) natty; urgency=low

  * Make sure all demo files are unzipped (LP: #872816)

 -- Muharem Hrnjadovic <mh@foldr3.com>  Thu, 13 Oct 2011 10:17:08 +0200

python-oq-engine (0.4.4-7) natty; urgency=low

  * More robust detection of the 'openquake' system group (LP #872814)

 -- Muharem Hrnjadovic <mh@foldr3.com>  Wed, 12 Oct 2011 14:37:40 +0200

python-oq-engine (0.4.4-6) natty; urgency=low

  * make the demo files writable by owner *and* group.

 -- Muharem Hrnjadovic <mh@foldr3.com>  Tue, 11 Oct 2011 16:09:51 +0200

python-oq-engine (0.4.4-5) natty; urgency=low

  * Remove unneeded database users (LP #872277)
  * fix smoketests (add DEPTHTO1PT0KMPERSEC, VS30_TYPE parameter defaults)

 -- Muharem Hrnjadovic <mh@foldr3.com>  Tue, 11 Oct 2011 15:48:20 +0200

python-oq-engine (0.4.4-4) natty; urgency=low

  * turn off -x flag in debian/postinst
  * unzip the example files in /usr/openquake/demos

 -- Muharem Hrnjadovic <mh@foldr3.com>  Tue, 11 Oct 2011 14:55:30 +0200

python-oq-engine (0.4.4-3) natty; urgency=low

  * fix lintian warning

 -- Muharem Hrnjadovic <mh@foldr3.com>  Tue, 11 Oct 2011 14:26:25 +0200

python-oq-engine (0.4.4-2) natty; urgency=low

  * Use dh_installexamples to include the smoketests in the package.

 -- Muharem Hrnjadovic <mh@foldr3.com>  Tue, 11 Oct 2011 12:23:06 +0200

python-oq-engine (0.4.4-1) natty; urgency=low

  * fix permissions for config files in /etc/openquake (LP #850766)
  * be more intelligent about pg_hba.conf files (LP #848579)
  * add smoke tests to the package (LP #810982)

 -- Muharem Hrnjadovic <mh@foldr3.com>  Tue, 11 Oct 2011 11:47:30 +0200

python-oq-engine (0.4.3-21) natty; urgency=low

  * Remove unneeded dependency on fabric (LP: #852004)

 -- Muharem Hrnjadovic <mh@foldr3.com>  Fri, 16 Sep 2011 20:47:49 +0000

python-oq-engine (0.4.3-20) natty; urgency=low

  * Shut down celery prior to restarting postgres and setting up the database
    (LP: #846388)

 -- Muharem Hrnjadovic <mh@foldr3.com>  Sat, 10 Sep 2011 19:47:56 +0200

python-oq-engine (0.4.3-19) natty; urgency=low

  * Close all db connections in order to prevent package upgrade failures
   (LP: 846279)

 -- Muharem Hrnjadovic <mh@foldr3.com>  Sat, 10 Sep 2011 09:37:34 +0200

python-oq-engine (0.4.3-18) natty; urgency=low

  * declare the "include_defaults" flag in the openquake script (LP: #845994)

 -- Muharem Hrnjadovic <mh@foldr3.com>  Fri, 09 Sep 2011 22:38:40 +0200

python-oq-engine (0.4.3-17) natty; urgency=low

  * package the correct software revision (LP: #845583)

 -- Muharem Hrnjadovic <mh@foldr3.com>  Fri, 09 Sep 2011 15:00:05 +0200

python-oq-engine (0.4.3-16) natty; urgency=low

  * Add all required db users to pg_hba.conf (LP: #845461)

 -- Muharem Hrnjadovic <mh@foldr3.com>  Fri, 09 Sep 2011 11:25:41 +0200

python-oq-engine (0.4.3-15) natty; urgency=low

  * Remove obsolete dependency on python-geoalchemy (LP: #845439)

 -- Muharem Hrnjadovic <mh@foldr3.com>  Fri, 09 Sep 2011 10:25:25 +0200

python-oq-engine (0.4.3-14) natty; urgency=low

  * turn off 'set -x' in debian/postinst

 -- Muharem Hrnjadovic <mh@foldr3.com>  Fri, 09 Sep 2011 07:18:34 +0200

python-oq-engine (0.4.3-13) natty; urgency=low

  * Better detection of postgresql-8.4

 -- Muharem Hrnjadovic <mh@foldr3.com>  Fri, 09 Sep 2011 07:16:11 +0200

python-oq-engine (0.4.3-12) natty; urgency=low

  * detect the absence of the rabbitmq and postgres services and refrain
    from the corresponding initialization actions  (LP: #845344)

 -- Muharem Hrnjadovic <mh@foldr3.com>  Fri, 09 Sep 2011 06:47:32 +0200

python-oq-engine (0.4.3-11) natty; urgency=low

  * Fix logging sink configuration file and location.

 -- Muharem Hrnjadovic <mh@foldr3.com>  Wed, 07 Sep 2011 14:31:51 +0200

python-oq-engine (0.4.3-10) natty; urgency=low

  * Fix database user/permissions for admin schema.

 -- Muharem Hrnjadovic <mh@foldr3.com>  Wed, 07 Sep 2011 14:07:30 +0200

python-oq-engine (0.4.3-9) natty; urgency=low

  * turn off 'set -x' in debian/postinst

 -- Muharem Hrnjadovic <mh@foldr3.com>  Tue, 06 Sep 2011 17:44:37 +0200

python-oq-engine (0.4.3-8) natty; urgency=low

  * Fixed database (user) setup and general breakage (LP: #842472)

 -- Muharem Hrnjadovic <mh@foldr3.com>  Tue, 06 Sep 2011 17:42:51 +0200

python-oq-engine (0.4.3-7) natty; urgency=low

  * Fix database (user) setup (LP: #842472)
  * Copy configuration file to /etc/openquake (LP: #842468)

 -- Muharem Hrnjadovic <mh@foldr3.com>  Tue, 06 Sep 2011 15:34:17 +0200

python-oq-engine (0.4.3-6) natty; urgency=low

  * Delay the import of openquake.engine.job to allow the user to see the version
    and/or help without errors (LP: #842604)

 -- Muharem Hrnjadovic <mh@foldr3.com>  Tue, 06 Sep 2011 14:37:06 +0200

python-oq-engine (0.4.3-5) natty; urgency=low

  * Copy configuration file to /usr/openquake (LP: #842468)

 -- Muharem Hrnjadovic <mh@foldr3.com>  Tue, 06 Sep 2011 11:45:55 +0200

python-oq-engine (0.4.3-4) natty; urgency=low

  * Fix 'Architecture' field in debian/control.

 -- Muharem Hrnjadovic <mh@foldr3.com>  Mon, 05 Sep 2011 21:35:10 +0200

python-oq-engine (0.4.3-3) natty; urgency=low

  * Add Django as a dependency (LP: #830974)

 -- Muharem Hrnjadovic <mh@foldr3.com>  Mon, 05 Sep 2011 21:33:01 +0200

python-oq-engine (0.4.3-2) natty; urgency=low

  * Make db error detection smarter (LP: #819710)

 -- Muharem Hrnjadovic <mh@foldr3.com>  Mon, 05 Sep 2011 21:30:16 +0200

python-oq-engine (0.4.3-1) natty; urgency=low

  * Upstream release (LP: #839424)

 -- Muharem Hrnjadovic <mh@foldr3.com>  Mon, 05 Sep 2011 18:13:42 +0200

python-oq-engine (0.4.1-12) natty; urgency=low

  * Better error detection for schema creation output (LP #819710)
  * Remove unneeded python-guppy dependency (LP #826487)

 -- Muharem Hrnjadovic <mh@foldr3.com>  Mon, 15 Aug 2011 03:16:43 +0200

python-oq-engine (0.4.1-11) natty; urgency=low

  * Add the cache garbage collector script (LP #817541)

 -- Muharem Hrnjadovic <mh@foldr3.com>  Thu, 28 Jul 2011 16:56:33 +0200

python-oq-engine (0.4.1-10) natty; urgency=low

  * The name of the default db should be 'openquake'

 -- Muharem Hrnjadovic <mh@foldr3.com>  Tue, 26 Jul 2011 15:47:18 +0200

python-oq-engine (0.4.1-9) natty; urgency=low

  * postgresql reload after pg_hba.conf modification was missing

 -- Muharem Hrnjadovic <mh@foldr3.com>  Tue, 26 Jul 2011 15:28:52 +0200

python-oq-engine (0.4.1-8) natty; urgency=low

  * log4j.properties needs to live in the openquake source code tree
    (LP #816397)

 -- Muharem Hrnjadovic <mh@foldr3.com>  Tue, 26 Jul 2011 14:52:20 +0200

python-oq-engine (0.4.1-7) natty; urgency=low

  * Fix obsolete celeryconfig.py file.

 -- Muharem Hrnjadovic <mh@foldr3.com>  Tue, 26 Jul 2011 14:24:25 +0200

python-oq-engine (0.4.1-6) natty; urgency=low

  * Move xml schemas to the openquake source code tree (LP #816375)

 -- Muharem Hrnjadovic <mh@foldr3.com>  Tue, 26 Jul 2011 13:52:56 +0200

python-oq-engine (0.4.1-5) natty; urgency=low

  * Fix mistake in postinst (db init output in now redirected correctly)

 -- Muharem Hrnjadovic <mh@foldr3.com>  Tue, 26 Jul 2011 12:16:20 +0200

python-oq-engine (0.4.1-4) natty; urgency=low

  * database initialisation is now checked for errors

 -- Muharem Hrnjadovic <mh@foldr3.com>  Tue, 26 Jul 2011 11:25:18 +0200

python-oq-engine (0.4.1-3) natty; urgency=low

  * when invoked from postinst the sudo commands in the create_oq_schema
    script break it (since the latter is run by the postgres user)

 -- Muharem Hrnjadovic <mh@foldr3.com>  Tue, 26 Jul 2011 07:58:31 +0200

python-oq-engine (0.4.1-2) natty; urgency=low

  * get_uiapi_writer_session() has defaults (LP #815912)
  * moved the db-rooted source code tree under openquake (LP #816232)

 -- Muharem Hrnjadovic <mh@foldr3.com>  Tue, 26 Jul 2011 06:35:03 +0200

python-oq-engine (0.4.1-1) natty; urgency=low

  * OpenQuake 0.4.1 release
  * add postgresql-8.4 as a recommended package (LP #810953)
  * configure the OpenQuake database if postgres is installed (LP #810955)
  * add dependencies (LP #813961)
  * add the sticky bit to /usr/openquake (LP #810985)

 -- Muharem Hrnjadovic <mh@foldr3.com>  Thu, 21 Jul 2011 11:48:36 +0200

python-oq-engine (0.3.9-6) natty; urgency=low

  * The rabbitmq-server and redis-server packages should be merely recommended
    since we may want to install the openquake package on worker machines but
    deploy the two daemons in question elsewhere.

 -- Muharem Hrnjadovic <mh@foldr3.com>  Tue, 14 Jun 2011 20:12:50 +0200

python-oq-engine (0.3.9-5) natty; urgency=low

  * The number of celery tasks is based on the number of CPUs/cores
    (when the HAZARD_TASKS parameter is not set).

 -- Muharem Hrnjadovic <mh@foldr3.com>  Thu, 09 Jun 2011 15:15:54 +0200

python-oq-engine (0.3.9-4) natty; urgency=low

  * Create /usr/openquake in postinst

 -- Muharem Hrnjadovic <mh@foldr3.com>  Tue, 07 Jun 2011 16:43:24 +0200

python-oq-engine (0.3.9-3) natty; urgency=low

  * Added java-oq dependency

 -- Muharem Hrnjadovic <mh@foldr3.com>  Tue, 07 Jun 2011 14:58:44 +0200

python-oq-engine (0.3.9-2) natty; urgency=low

  * Added the python-geoalchemy dependency.

 -- Muharem Hrnjadovic <mh@foldr3.com>  Tue, 07 Jun 2011 10:30:02 +0200

python-oq-engine (0.3.9-1) natty; urgency=low

  * Upstream OpenQuake python sources.

 -- Muharem Hrnjadovic <mh@foldr3.com>  Mon, 06 Jun 2011 11:42:24 +0200<|MERGE_RESOLUTION|>--- conflicted
+++ resolved
@@ -1,15 +1,12 @@
   [Michele Simionato]
-<<<<<<< HEAD
   * Removed the variables quantile_loss_curves and mean_loss_curves: they
     were duplicating quantile_hazard_curves and mean_hazard_curves
-=======
   * Only ruptures boundingbox-close to the site collection are stored
 
   [Marco Pagani]
   * Added cluster model to classical PSHA calculator
 
   [Michele Simionato]
->>>>>>> bb56ef6f
   * Fixed a bug in scenario_damage from ShakeMap with noDamageLimit=0
   * Avoided the MemoryError in the controller node by speeding up the saving
     of the information about the sources
